// (c) 2019-2020, Ava Labs, Inc. All rights reserved.
// See the file LICENSE for licensing terms.

package evm

import (
	"context"
	"crypto/ecdsa"
	"crypto/rand"
	"encoding/json"
	"errors"
	"fmt"
	"math/big"
	"os"
	"path/filepath"
	"strings"
	"testing"
	"time"

	"github.com/ava-labs/libevm/common"
	"github.com/ava-labs/libevm/crypto"
	"github.com/ava-labs/libevm/log"

	"github.com/stretchr/testify/assert"
	"github.com/stretchr/testify/require"

	"github.com/ava-labs/avalanchego/chains/atomic"
	"github.com/ava-labs/avalanchego/database"
	"github.com/ava-labs/avalanchego/database/memdb"
	"github.com/ava-labs/avalanchego/database/prefixdb"
	"github.com/ava-labs/avalanchego/ids"
	"github.com/ava-labs/avalanchego/snow"
	"github.com/ava-labs/avalanchego/snow/consensus/snowman"
	commonEng "github.com/ava-labs/avalanchego/snow/engine/common"
	"github.com/ava-labs/avalanchego/snow/engine/enginetest"
	"github.com/ava-labs/avalanchego/upgrade"
	"github.com/ava-labs/avalanchego/utils/formatting"
	"github.com/ava-labs/avalanchego/vms/components/chain"

	"github.com/ava-labs/libevm/trie"
	"github.com/ava-labs/subnet-evm/commontype"
	"github.com/ava-labs/subnet-evm/constants"
	"github.com/ava-labs/subnet-evm/core"
	"github.com/ava-labs/subnet-evm/core/txpool"
	"github.com/ava-labs/subnet-evm/core/types"
	"github.com/ava-labs/subnet-evm/eth"
	"github.com/ava-labs/subnet-evm/metrics"
	"github.com/ava-labs/subnet-evm/params"
<<<<<<< HEAD
	"github.com/ava-labs/subnet-evm/params/extras"
=======
	"github.com/ava-labs/subnet-evm/plugin/evm/config"
	"github.com/ava-labs/subnet-evm/plugin/evm/header"
>>>>>>> 8d13faaa
	"github.com/ava-labs/subnet-evm/precompile/allowlist"
	"github.com/ava-labs/subnet-evm/precompile/contracts/deployerallowlist"
	"github.com/ava-labs/subnet-evm/precompile/contracts/feemanager"
	"github.com/ava-labs/subnet-evm/precompile/contracts/rewardmanager"
	"github.com/ava-labs/subnet-evm/precompile/contracts/txallowlist"
	"github.com/ava-labs/subnet-evm/rpc"
	"github.com/ava-labs/subnet-evm/utils"
	"github.com/ava-labs/subnet-evm/vmerrs"

	avagoconstants "github.com/ava-labs/avalanchego/utils/constants"
)

var (
	testNetworkID uint32 = avagoconstants.UnitTestID

	testMinGasPrice int64 = 225_000_000_000
	testKeys        []*ecdsa.PrivateKey
	testEthAddrs    []common.Address // testEthAddrs[i] corresponds to testKeys[i]
<<<<<<< HEAD
	username        = "Johns"
	password        = "CjasdjhiPeirbSenfeI13" // #nosec G101
=======
>>>>>>> 8d13faaa

	firstTxAmount  = new(big.Int).Mul(big.NewInt(testMinGasPrice), big.NewInt(21000*100))
	genesisBalance = new(big.Int).Mul(big.NewInt(testMinGasPrice), big.NewInt(21000*1000))

	genesisJSON = func(cfg *params.ChainConfig) string {
		g := new(core.Genesis)
		g.Difficulty = big.NewInt(0)
		g.GasLimit = 8000000
		g.Timestamp = uint64(upgrade.InitiallyActiveTime.Unix())

		// Use chainId: 43111, so that it does not overlap with any Avalanche ChainIDs, which may have their
		// config overridden in vm.Initialize.
		cpy := *cfg
		cpy.ChainID = big.NewInt(43111)
		g.Config = &cpy

		allocStr := `{"0x71562b71999873DB5b286dF957af199Ec94617F7": {"balance":"0x4192927743b88000"}, "0x703c4b2bD70c169f5717101CaeE543299Fc946C7": {"balance":"0x4192927743b88000"}}`
		json.Unmarshal([]byte(allocStr), &g.Alloc)

		b, err := json.Marshal(g)
		if err != nil {
			panic(err)
		}
		return string(b)
	}

	genesisJSONPreSubnetEVM = genesisJSON(params.TestPreSubnetEVMChainConfig)
	genesisJSONSubnetEVM    = genesisJSON(params.TestSubnetEVMChainConfig)
	genesisJSONDurango      = genesisJSON(params.TestDurangoChainConfig)
	genesisJSONEtna         = genesisJSON(params.TestEtnaChainConfig)
	genesisJSONFortuna      = genesisJSON(params.TestFortunaChainConfig)
	genesisJSONLatest       = genesisJSONFortuna
)

func init() {
	key1, _ := crypto.HexToECDSA("b71c71a67e1177ad4e901695e1b4b9ee17ae16c6668d313eac2f96dbcda3f291")
	key2, _ := crypto.HexToECDSA("8a1f9a8f95be41cd7ccb6168179afb4504aefe388d1e14474d32c45c72ce7b7a")
	testKeys = append(testKeys, key1, key2)
	addr1 := crypto.PubkeyToAddress(key1.PublicKey)
	addr2 := crypto.PubkeyToAddress(key2.PublicKey)
	testEthAddrs = append(testEthAddrs, addr1, addr2)
}

// BuildGenesisTest returns the genesis bytes for Subnet EVM VM to be used in testing
func buildGenesisTest(t *testing.T, genesisJSON string) []byte {
	ss := CreateStaticService()

	genesis := &core.Genesis{}
	if err := json.Unmarshal([]byte(genesisJSON), genesis); err != nil {
		t.Fatalf("Problem unmarshaling genesis JSON: %s", err)
	}
	args := &BuildGenesisArgs{GenesisData: genesis}
	reply := &BuildGenesisReply{}
	err := ss.BuildGenesis(nil, args, reply)
	if err != nil {
		t.Fatalf("Failed to create test genesis")
	}
	genesisBytes, err := formatting.Decode(reply.Encoding, reply.GenesisBytes)
	if err != nil {
		t.Fatalf("Failed to decode genesis bytes: %s", err)
	}
	return genesisBytes
}

// setupGenesis sets up the genesis
// If [genesisJSON] is empty, defaults to using [genesisJSONLatest]
func setupGenesis(
	t *testing.T,
	genesisJSON string,
) (*snow.Context,
	database.Database,
	[]byte,
	chan commonEng.Message,
	*atomic.Memory,
) {
	if len(genesisJSON) == 0 {
		genesisJSON = genesisJSONLatest
	}
	genesisBytes := buildGenesisTest(t, genesisJSON)
	ctx := utils.TestSnowContext()

	baseDB := memdb.New()

	// initialize the atomic memory
	atomicMemory := atomic.NewMemory(prefixdb.New([]byte{0}, baseDB))
	ctx.SharedMemory = atomicMemory.NewSharedMemory(ctx.ChainID)

	issuer := make(chan commonEng.Message, 1)
	prefixedDB := prefixdb.New([]byte{1}, baseDB)
	return ctx, prefixedDB, genesisBytes, issuer, atomicMemory
}

// GenesisVM creates a VM instance with the genesis test bytes and returns
// the channel use to send messages to the engine, the VM, database manager,
// and sender.
// If [genesisJSON] is empty, defaults to using [genesisJSONLatest]
func GenesisVM(t *testing.T,
	finishBootstrapping bool,
	genesisJSON string,
	configJSON string,
	upgradeJSON string,
) (
	chan commonEng.Message,
	*VM,
	database.Database,
	*enginetest.Sender,
) {
	vm := &VM{}
	ctx, dbManager, genesisBytes, issuer, _ := setupGenesis(t, genesisJSON)
	appSender := &enginetest.Sender{T: t}
	appSender.CantSendAppGossip = true
	appSender.SendAppGossipF = func(context.Context, commonEng.SendConfig, []byte) error { return nil }
	err := vm.Initialize(
		context.Background(),
		ctx,
		dbManager,
		genesisBytes,
		[]byte(upgradeJSON),
		[]byte(configJSON),
		issuer,
		[]*commonEng.Fx{},
		appSender,
	)
	require.NoError(t, err, "error initializing GenesisVM")

	if finishBootstrapping {
		require.NoError(t, vm.SetState(context.Background(), snow.Bootstrapping))
		require.NoError(t, vm.SetState(context.Background(), snow.NormalOp))
	}

	return issuer, vm, dbManager, appSender
}

func TestVMConfig(t *testing.T) {
	txFeeCap := float64(11)
	enabledEthAPIs := []string{"debug"}
	configJSON := fmt.Sprintf(`{"rpc-tx-fee-cap": %g,"eth-apis": %s}`, txFeeCap, fmt.Sprintf("[%q]", enabledEthAPIs[0]))
	_, vm, _, _ := GenesisVM(t, false, "", configJSON, "")
	require.Equal(t, vm.config.RPCTxFeeCap, txFeeCap, "Tx Fee Cap should be set")
	require.Equal(t, vm.config.EthAPIs(), enabledEthAPIs, "EnabledEthAPIs should be set")
	require.NoError(t, vm.Shutdown(context.Background()))
}

func TestVMConfigDefaults(t *testing.T) {
	txFeeCap := float64(11)
	enabledEthAPIs := []string{"debug"}
	configJSON := fmt.Sprintf(`{"rpc-tx-fee-cap": %g,"eth-apis": %s}`, txFeeCap, fmt.Sprintf("[%q]", enabledEthAPIs[0]))
	_, vm, _, _ := GenesisVM(t, false, "", configJSON, "")

	var vmConfig config.Config
	vmConfig.SetDefaults(defaultTxPoolConfig)
	vmConfig.RPCTxFeeCap = txFeeCap
	vmConfig.EnabledEthAPIs = enabledEthAPIs
	require.Equal(t, vmConfig, vm.config, "VM Config should match default with overrides")
	require.NoError(t, vm.Shutdown(context.Background()))
}

func TestVMNilConfig(t *testing.T) {
	_, vm, _, _ := GenesisVM(t, false, "", "", "")

	// VM Config should match defaults if no config is passed in
	var vmConfig config.Config
	vmConfig.SetDefaults(defaultTxPoolConfig)
	require.Equal(t, vmConfig, vm.config, "VM Config should match default config")
	require.NoError(t, vm.Shutdown(context.Background()))
}

func TestVMContinuousProfiler(t *testing.T) {
	profilerDir := t.TempDir()
	profilerFrequency := 500 * time.Millisecond
	configJSON := fmt.Sprintf(`{"continuous-profiler-dir": %q,"continuous-profiler-frequency": "500ms"}`, profilerDir)
	_, vm, _, _ := GenesisVM(t, false, "", configJSON, "")
	require.Equal(t, vm.config.ContinuousProfilerDir, profilerDir, "profiler dir should be set")
	require.Equal(t, vm.config.ContinuousProfilerFrequency.Duration, profilerFrequency, "profiler frequency should be set")

	// Sleep for twice the frequency of the profiler to give it time
	// to generate the first profile.
	time.Sleep(2 * time.Second)
	require.NoError(t, vm.Shutdown(context.Background()))

	// Check that the first profile was generated
	expectedFileName := filepath.Join(profilerDir, "cpu.profile.1")
	_, err := os.Stat(expectedFileName)
	require.NoError(t, err, "Expected continuous profiler to generate the first CPU profile at %s", expectedFileName)
}

func TestVMUpgrades(t *testing.T) {
	genesisTests := []struct {
		name             string
		genesis          string
		expectedGasPrice *big.Int
	}{
		{
			name:             "Subnet EVM",
			genesis:          genesisJSONSubnetEVM,
			expectedGasPrice: big.NewInt(0),
		},
		{
			name:             "Durango",
			genesis:          genesisJSONDurango,
			expectedGasPrice: big.NewInt(0),
		},
	}
	for _, test := range genesisTests {
		t.Run(test.name, func(t *testing.T) {
			_, vm, _, _ := GenesisVM(t, true, test.genesis, "", "")

			if gasPrice := vm.txPool.GasTip(); gasPrice.Cmp(test.expectedGasPrice) != 0 {
				t.Fatalf("Expected pool gas price to be %d but found %d", test.expectedGasPrice, gasPrice)
			}
			defer func() {
				shutdownChan := make(chan error, 1)
				shutdownFunc := func() {
					err := vm.Shutdown(context.Background())
					shutdownChan <- err
				}

				go shutdownFunc()
				shutdownTimeout := 250 * time.Millisecond
				ticker := time.NewTicker(shutdownTimeout)
				defer ticker.Stop()

				select {
				case <-ticker.C:
					t.Fatalf("VM shutdown took longer than timeout: %v", shutdownTimeout)
				case err := <-shutdownChan:
					if err != nil {
						t.Fatalf("Shutdown errored: %s", err)
					}
				}
			}()

			lastAcceptedID, err := vm.LastAccepted(context.Background())
			if err != nil {
				t.Fatal(err)
			}

			if lastAcceptedID != ids.ID(vm.genesisHash) {
				t.Fatal("Expected last accepted block to match the genesis block hash")
			}

			genesisBlk, err := vm.GetBlock(context.Background(), lastAcceptedID)
			if err != nil {
				t.Fatalf("Failed to get genesis block due to %s", err)
			}

			if height := genesisBlk.Height(); height != 0 {
				t.Fatalf("Expected height of geneiss block to be 0, found: %d", height)
			}

			if _, err := vm.ParseBlock(context.Background(), genesisBlk.Bytes()); err != nil {
				t.Fatalf("Failed to parse genesis block due to %s", err)
			}
		})
	}
}

func issueAndAccept(t *testing.T, issuer <-chan commonEng.Message, vm *VM) snowman.Block {
	t.Helper()
	<-issuer

	blk, err := vm.BuildBlock(context.Background())
	if err != nil {
		t.Fatal(err)
	}

	if err := blk.Verify(context.Background()); err != nil {
		t.Fatal(err)
	}

	if err := vm.SetPreference(context.Background(), blk.ID()); err != nil {
		t.Fatal(err)
	}

	if err := blk.Accept(context.Background()); err != nil {
		t.Fatal(err)
	}

	return blk
}

func TestBuildEthTxBlock(t *testing.T) {
	// reduce block gas cost
	issuer, vm, dbManager, _ := GenesisVM(t, true, genesisJSONSubnetEVM, `{"pruning-enabled":true}`, "")

	defer func() {
		if err := vm.Shutdown(context.Background()); err != nil {
			t.Fatal(err)
		}
	}()

	newTxPoolHeadChan := make(chan core.NewTxPoolReorgEvent, 1)
	vm.txPool.SubscribeNewReorgEvent(newTxPoolHeadChan)

	key, err := utils.NewKey(rand.Reader)
	if err != nil {
		t.Fatal(err)
	}

	tx := types.NewTransaction(uint64(0), key.Address, firstTxAmount, 21000, big.NewInt(testMinGasPrice), nil)
	signedTx, err := types.SignTx(tx, types.NewEIP155Signer(vm.chainConfig.ChainID), testKeys[0])
	if err != nil {
		t.Fatal(err)
	}
	errs := vm.txPool.AddRemotesSync([]*types.Transaction{signedTx})
	for i, err := range errs {
		if err != nil {
			t.Fatalf("Failed to add tx at index %d: %s", i, err)
		}
	}

	blk1 := issueAndAccept(t, issuer, vm)
	newHead := <-newTxPoolHeadChan
	if newHead.Head.Hash() != common.Hash(blk1.ID()) {
		t.Fatalf("Expected new block to match")
	}

	txs := make([]*types.Transaction, 10)
	for i := 0; i < 10; i++ {
		tx := types.NewTransaction(uint64(i), key.Address, big.NewInt(10), 21000, big.NewInt(testMinGasPrice), nil)
		signedTx, err := types.SignTx(tx, types.NewEIP155Signer(vm.chainConfig.ChainID), key.PrivateKey)
		if err != nil {
			t.Fatal(err)
		}
		txs[i] = signedTx
	}
	errs = vm.txPool.AddRemotesSync(txs)
	for i, err := range errs {
		if err != nil {
			t.Fatalf("Failed to add tx at index %d: %s", i, err)
		}
	}

	vm.clock.Set(vm.clock.Time().Add(2 * time.Second))
	blk2 := issueAndAccept(t, issuer, vm)
	newHead = <-newTxPoolHeadChan
	if newHead.Head.Hash() != common.Hash(blk2.ID()) {
		t.Fatalf("Expected new block to match")
	}

	lastAcceptedID, err := vm.LastAccepted(context.Background())
	if err != nil {
		t.Fatal(err)
	}
	if lastAcceptedID != blk2.ID() {
		t.Fatalf("Expected last accepted blockID to be the accepted block: %s, but found %s", blk2.ID(), lastAcceptedID)
	}

	ethBlk1 := blk1.(*chain.BlockWrapper).Block.(*Block).ethBlock
	if ethBlk1Root := ethBlk1.Root(); !vm.blockChain.HasState(ethBlk1Root) {
		t.Fatalf("Expected blk1 state root to not yet be pruned after blk2 was accepted because of tip buffer")
	}

	// Clear the cache and ensure that GetBlock returns internal blocks with the correct status
	vm.State.Flush()
	blk2Refreshed, err := vm.GetBlockInternal(context.Background(), blk2.ID())
	if err != nil {
		t.Fatal(err)
	}

	blk1RefreshedID := blk2Refreshed.Parent()
	blk1Refreshed, err := vm.GetBlockInternal(context.Background(), blk1RefreshedID)
	if err != nil {
		t.Fatal(err)
	}

	if blk1Refreshed.ID() != blk1.ID() {
		t.Fatalf("Found unexpected blkID for parent of blk2")
	}

	restartedVM := &VM{}
	genesisBytes := buildGenesisTest(t, genesisJSONSubnetEVM)

	if err := restartedVM.Initialize(
		context.Background(),
		utils.TestSnowContext(),
		dbManager,
		genesisBytes,
		[]byte(""),
		[]byte(`{"pruning-enabled":true}`),
		issuer,
		[]*commonEng.Fx{},
		nil,
	); err != nil {
		t.Fatal(err)
	}

	// State root should not have been committed and discarded on restart
	if ethBlk1Root := ethBlk1.Root(); restartedVM.blockChain.HasState(ethBlk1Root) {
		t.Fatalf("Expected blk1 state root to be pruned after blk2 was accepted on top of it in pruning mode")
	}

	// State root should be committed when accepted tip on shutdown
	ethBlk2 := blk2.(*chain.BlockWrapper).Block.(*Block).ethBlock
	if ethBlk2Root := ethBlk2.Root(); !restartedVM.blockChain.HasState(ethBlk2Root) {
		t.Fatalf("Expected blk2 state root to not be pruned after shutdown (last accepted tip should be committed)")
	}
}

// Regression test to ensure that after accepting block A
// then calling SetPreference on block B (when it becomes preferred)
// and the head of a longer chain (block D) does not corrupt the
// canonical chain.
//
//	  A
//	 / \
//	B   C
//	    |
//	    D
func TestSetPreferenceRace(t *testing.T) {
	// Create two VMs which will agree on block A and then
	// build the two distinct preferred chains above
	issuer1, vm1, _, _ := GenesisVM(t, true, genesisJSONSubnetEVM, `{"pruning-enabled":true}`, "")
	issuer2, vm2, _, _ := GenesisVM(t, true, genesisJSONSubnetEVM, `{"pruning-enabled":true}`, "")

	defer func() {
		if err := vm1.Shutdown(context.Background()); err != nil {
			t.Fatal(err)
		}

		if err := vm2.Shutdown(context.Background()); err != nil {
			t.Fatal(err)
		}
	}()

	newTxPoolHeadChan1 := make(chan core.NewTxPoolReorgEvent, 1)
	vm1.txPool.SubscribeNewReorgEvent(newTxPoolHeadChan1)
	newTxPoolHeadChan2 := make(chan core.NewTxPoolReorgEvent, 1)
	vm2.txPool.SubscribeNewReorgEvent(newTxPoolHeadChan2)

	tx := types.NewTransaction(uint64(0), testEthAddrs[1], firstTxAmount, 21000, big.NewInt(testMinGasPrice), nil)
	signedTx, err := types.SignTx(tx, types.NewEIP155Signer(vm1.chainConfig.ChainID), testKeys[0])
	if err != nil {
		t.Fatal(err)
	}

	txErrors := vm1.txPool.AddRemotesSync([]*types.Transaction{signedTx})
	for i, err := range txErrors {
		if err != nil {
			t.Fatalf("Failed to add tx at index %d: %s", i, err)
		}
	}

	<-issuer1

	vm1BlkA, err := vm1.BuildBlock(context.Background())
	if err != nil {
		t.Fatalf("Failed to build block with import transaction: %s", err)
	}

	if err := vm1BlkA.Verify(context.Background()); err != nil {
		t.Fatalf("Block failed verification on VM1: %s", err)
	}

	if err := vm1.SetPreference(context.Background(), vm1BlkA.ID()); err != nil {
		t.Fatal(err)
	}

	vm2BlkA, err := vm2.ParseBlock(context.Background(), vm1BlkA.Bytes())
	if err != nil {
		t.Fatalf("Unexpected error parsing block from vm2: %s", err)
	}
	if err := vm2BlkA.Verify(context.Background()); err != nil {
		t.Fatalf("Block failed verification on VM2: %s", err)
	}
	if err := vm2.SetPreference(context.Background(), vm2BlkA.ID()); err != nil {
		t.Fatal(err)
	}

	if err := vm1BlkA.Accept(context.Background()); err != nil {
		t.Fatalf("VM1 failed to accept block: %s", err)
	}
	if err := vm2BlkA.Accept(context.Background()); err != nil {
		t.Fatalf("VM2 failed to accept block: %s", err)
	}

	newHead := <-newTxPoolHeadChan1
	if newHead.Head.Hash() != common.Hash(vm1BlkA.ID()) {
		t.Fatalf("Expected new block to match")
	}
	newHead = <-newTxPoolHeadChan2
	if newHead.Head.Hash() != common.Hash(vm2BlkA.ID()) {
		t.Fatalf("Expected new block to match")
	}

	// Create list of 10 successive transactions to build block A on vm1
	// and to be split into two separate blocks on VM2
	txs := make([]*types.Transaction, 10)
	for i := 0; i < 10; i++ {
		tx := types.NewTransaction(uint64(i), testEthAddrs[0], big.NewInt(10), 21000, big.NewInt(testMinGasPrice), nil)
		signedTx, err := types.SignTx(tx, types.NewEIP155Signer(vm1.chainConfig.ChainID), testKeys[1])
		if err != nil {
			t.Fatal(err)
		}
		txs[i] = signedTx
	}

	var errs []error

	// Add the remote transactions, build the block, and set VM1's preference for block A
	errs = vm1.txPool.AddRemotesSync(txs)
	for i, err := range errs {
		if err != nil {
			t.Fatalf("Failed to add transaction to VM1 at index %d: %s", i, err)
		}
	}

	<-issuer1

	vm1BlkB, err := vm1.BuildBlock(context.Background())
	if err != nil {
		t.Fatal(err)
	}

	if err := vm1BlkB.Verify(context.Background()); err != nil {
		t.Fatal(err)
	}

	if err := vm1.SetPreference(context.Background(), vm1BlkB.ID()); err != nil {
		t.Fatal(err)
	}

	// Split the transactions over two blocks, and set VM2's preference to them in sequence
	// after building each block
	// Block C
	errs = vm2.txPool.AddRemotesSync(txs[0:5])
	for i, err := range errs {
		if err != nil {
			t.Fatalf("Failed to add transaction to VM2 at index %d: %s", i, err)
		}
	}

	<-issuer2
	vm2BlkC, err := vm2.BuildBlock(context.Background())
	if err != nil {
		t.Fatalf("Failed to build BlkC on VM2: %s", err)
	}

	if err := vm2BlkC.Verify(context.Background()); err != nil {
		t.Fatalf("BlkC failed verification on VM2: %s", err)
	}

	if err := vm2.SetPreference(context.Background(), vm2BlkC.ID()); err != nil {
		t.Fatal(err)
	}

	newHead = <-newTxPoolHeadChan2
	if newHead.Head.Hash() != common.Hash(vm2BlkC.ID()) {
		t.Fatalf("Expected new block to match")
	}

	// Block D
	errs = vm2.txPool.AddRemotesSync(txs[5:10])
	for i, err := range errs {
		if err != nil {
			t.Fatalf("Failed to add transaction to VM2 at index %d: %s", i, err)
		}
	}

	<-issuer2
	vm2BlkD, err := vm2.BuildBlock(context.Background())
	if err != nil {
		t.Fatalf("Failed to build BlkD on VM2: %s", err)
	}

	if err := vm2BlkD.Verify(context.Background()); err != nil {
		t.Fatalf("BlkD failed verification on VM2: %s", err)
	}

	if err := vm2.SetPreference(context.Background(), vm2BlkD.ID()); err != nil {
		t.Fatal(err)
	}

	// VM1 receives blkC and blkD from VM1
	// and happens to call SetPreference on blkD without ever calling SetPreference
	// on blkC
	// Here we parse them in reverse order to simulate receiving a chain from the tip
	// back to the last accepted block as would typically be the case in the consensus
	// engine
	vm1BlkD, err := vm1.ParseBlock(context.Background(), vm2BlkD.Bytes())
	if err != nil {
		t.Fatalf("VM1 errored parsing blkD: %s", err)
	}
	vm1BlkC, err := vm1.ParseBlock(context.Background(), vm2BlkC.Bytes())
	if err != nil {
		t.Fatalf("VM1 errored parsing blkC: %s", err)
	}

	// The blocks must be verified in order. This invariant is maintained
	// in the consensus engine.
	if err := vm1BlkC.Verify(context.Background()); err != nil {
		t.Fatalf("VM1 BlkC failed verification: %s", err)
	}
	if err := vm1BlkD.Verify(context.Background()); err != nil {
		t.Fatalf("VM1 BlkD failed verification: %s", err)
	}

	// Set VM1's preference to blockD, skipping blockC
	if err := vm1.SetPreference(context.Background(), vm1BlkD.ID()); err != nil {
		t.Fatal(err)
	}

	// Accept the longer chain on both VMs and ensure there are no errors
	// VM1 Accepts the blocks in order
	if err := vm1BlkC.Accept(context.Background()); err != nil {
		t.Fatalf("VM1 BlkC failed on accept: %s", err)
	}
	if err := vm1BlkD.Accept(context.Background()); err != nil {
		t.Fatalf("VM1 BlkC failed on accept: %s", err)
	}

	// VM2 Accepts the blocks in order
	if err := vm2BlkC.Accept(context.Background()); err != nil {
		t.Fatalf("VM2 BlkC failed on accept: %s", err)
	}
	if err := vm2BlkD.Accept(context.Background()); err != nil {
		t.Fatalf("VM2 BlkC failed on accept: %s", err)
	}

	log.Info("Validating canonical chain")
	// Verify the Canonical Chain for Both VMs
	if err := vm2.blockChain.ValidateCanonicalChain(); err != nil {
		t.Fatalf("VM2 failed canonical chain verification due to: %s", err)
	}

	if err := vm1.blockChain.ValidateCanonicalChain(); err != nil {
		t.Fatalf("VM1 failed canonical chain verification due to: %s", err)
	}
}

// Regression test to ensure that a VM that accepts block A and B
// will not attempt to orphan either when verifying blocks C and D
// from another VM (which have a common ancestor under the finalized
// frontier).
//
//	  A
//	 / \
//	B   C
//
// verifies block B and C, then Accepts block B. Then we test to ensure
// that the VM defends against any attempt to set the preference or to
// accept block C, which should be an orphaned block at this point and
// get rejected.
func TestReorgProtection(t *testing.T) {
	issuer1, vm1, _, _ := GenesisVM(t, true, genesisJSONSubnetEVM, `{"pruning-enabled":false}`, "")
	issuer2, vm2, _, _ := GenesisVM(t, true, genesisJSONSubnetEVM, `{"pruning-enabled":false}`, "")

	defer func() {
		if err := vm1.Shutdown(context.Background()); err != nil {
			t.Fatal(err)
		}

		if err := vm2.Shutdown(context.Background()); err != nil {
			t.Fatal(err)
		}
	}()

	newTxPoolHeadChan1 := make(chan core.NewTxPoolReorgEvent, 1)
	vm1.txPool.SubscribeNewReorgEvent(newTxPoolHeadChan1)
	newTxPoolHeadChan2 := make(chan core.NewTxPoolReorgEvent, 1)
	vm2.txPool.SubscribeNewReorgEvent(newTxPoolHeadChan2)

	tx := types.NewTransaction(uint64(0), testEthAddrs[1], firstTxAmount, 21000, big.NewInt(testMinGasPrice), nil)
	signedTx, err := types.SignTx(tx, types.NewEIP155Signer(vm1.chainConfig.ChainID), testKeys[0])
	if err != nil {
		t.Fatal(err)
	}

	txErrors := vm1.txPool.AddRemotesSync([]*types.Transaction{signedTx})
	for i, err := range txErrors {
		if err != nil {
			t.Fatalf("Failed to add tx at index %d: %s", i, err)
		}
	}

	<-issuer1

	vm1BlkA, err := vm1.BuildBlock(context.Background())
	if err != nil {
		t.Fatalf("Failed to build block with import transaction: %s", err)
	}

	if err := vm1BlkA.Verify(context.Background()); err != nil {
		t.Fatalf("Block failed verification on VM1: %s", err)
	}

	if err := vm1.SetPreference(context.Background(), vm1BlkA.ID()); err != nil {
		t.Fatal(err)
	}

	vm2BlkA, err := vm2.ParseBlock(context.Background(), vm1BlkA.Bytes())
	if err != nil {
		t.Fatalf("Unexpected error parsing block from vm2: %s", err)
	}
	if err := vm2BlkA.Verify(context.Background()); err != nil {
		t.Fatalf("Block failed verification on VM2: %s", err)
	}
	if err := vm2.SetPreference(context.Background(), vm2BlkA.ID()); err != nil {
		t.Fatal(err)
	}

	if err := vm1BlkA.Accept(context.Background()); err != nil {
		t.Fatalf("VM1 failed to accept block: %s", err)
	}
	if err := vm2BlkA.Accept(context.Background()); err != nil {
		t.Fatalf("VM2 failed to accept block: %s", err)
	}

	newHead := <-newTxPoolHeadChan1
	if newHead.Head.Hash() != common.Hash(vm1BlkA.ID()) {
		t.Fatalf("Expected new block to match")
	}
	newHead = <-newTxPoolHeadChan2
	if newHead.Head.Hash() != common.Hash(vm2BlkA.ID()) {
		t.Fatalf("Expected new block to match")
	}

	// Create list of 10 successive transactions to build block A on vm1
	// and to be split into two separate blocks on VM2
	txs := make([]*types.Transaction, 10)
	for i := 0; i < 10; i++ {
		tx := types.NewTransaction(uint64(i), testEthAddrs[0], big.NewInt(10), 21000, big.NewInt(testMinGasPrice), nil)
		signedTx, err := types.SignTx(tx, types.NewEIP155Signer(vm1.chainConfig.ChainID), testKeys[1])
		if err != nil {
			t.Fatal(err)
		}
		txs[i] = signedTx
	}

	var errs []error

	// Add the remote transactions, build the block, and set VM1's preference for block A
	errs = vm1.txPool.AddRemotesSync(txs)
	for i, err := range errs {
		if err != nil {
			t.Fatalf("Failed to add transaction to VM1 at index %d: %s", i, err)
		}
	}

	<-issuer1

	vm1BlkB, err := vm1.BuildBlock(context.Background())
	if err != nil {
		t.Fatal(err)
	}

	if err := vm1BlkB.Verify(context.Background()); err != nil {
		t.Fatal(err)
	}

	if err := vm1.SetPreference(context.Background(), vm1BlkB.ID()); err != nil {
		t.Fatal(err)
	}

	// Split the transactions over two blocks, and set VM2's preference to them in sequence
	// after building each block
	// Block C
	errs = vm2.txPool.AddRemotesSync(txs[0:5])
	for i, err := range errs {
		if err != nil {
			t.Fatalf("Failed to add transaction to VM2 at index %d: %s", i, err)
		}
	}

	<-issuer2
	vm2BlkC, err := vm2.BuildBlock(context.Background())
	if err != nil {
		t.Fatalf("Failed to build BlkC on VM2: %s", err)
	}

	if err := vm2BlkC.Verify(context.Background()); err != nil {
		t.Fatalf("Block failed verification on VM2: %s", err)
	}

	vm1BlkC, err := vm1.ParseBlock(context.Background(), vm2BlkC.Bytes())
	if err != nil {
		t.Fatalf("Unexpected error parsing block from vm2: %s", err)
	}

	if err := vm1BlkC.Verify(context.Background()); err != nil {
		t.Fatalf("Block failed verification on VM1: %s", err)
	}

	// Accept B, such that block C should get Rejected.
	if err := vm1BlkB.Accept(context.Background()); err != nil {
		t.Fatalf("VM1 failed to accept block: %s", err)
	}

	// The below (setting preference blocks that have a common ancestor
	// with the preferred chain lower than the last finalized block)
	// should NEVER happen. However, the VM defends against this
	// just in case.
	if err := vm1.SetPreference(context.Background(), vm1BlkC.ID()); !strings.Contains(err.Error(), "cannot orphan finalized block") {
		t.Fatalf("Unexpected error when setting preference that would trigger reorg: %s", err)
	}

	if err := vm1BlkC.Accept(context.Background()); !strings.Contains(err.Error(), "expected accepted block to have parent") {
		t.Fatalf("Unexpected error when setting block at finalized height: %s", err)
	}
}

// Regression test to ensure that a VM that accepts block C while preferring
// block B will trigger a reorg.
//
//	  A
//	 / \
//	B   C
func TestNonCanonicalAccept(t *testing.T) {
	issuer1, vm1, _, _ := GenesisVM(t, true, genesisJSONSubnetEVM, "", "")
	issuer2, vm2, _, _ := GenesisVM(t, true, genesisJSONSubnetEVM, "", "")

	defer func() {
		if err := vm1.Shutdown(context.Background()); err != nil {
			t.Fatal(err)
		}

		if err := vm2.Shutdown(context.Background()); err != nil {
			t.Fatal(err)
		}
	}()

	newTxPoolHeadChan1 := make(chan core.NewTxPoolReorgEvent, 1)
	vm1.txPool.SubscribeNewReorgEvent(newTxPoolHeadChan1)
	newTxPoolHeadChan2 := make(chan core.NewTxPoolReorgEvent, 1)
	vm2.txPool.SubscribeNewReorgEvent(newTxPoolHeadChan2)

	tx := types.NewTransaction(uint64(0), testEthAddrs[1], firstTxAmount, 21000, big.NewInt(testMinGasPrice), nil)
	signedTx, err := types.SignTx(tx, types.NewEIP155Signer(vm1.chainConfig.ChainID), testKeys[0])
	if err != nil {
		t.Fatal(err)
	}

	txErrors := vm1.txPool.AddRemotesSync([]*types.Transaction{signedTx})
	for i, err := range txErrors {
		if err != nil {
			t.Fatalf("Failed to add tx at index %d: %s", i, err)
		}
	}

	<-issuer1

	vm1BlkA, err := vm1.BuildBlock(context.Background())
	if err != nil {
		t.Fatalf("Failed to build block with import transaction: %s", err)
	}

	if err := vm1BlkA.Verify(context.Background()); err != nil {
		t.Fatalf("Block failed verification on VM1: %s", err)
	}

	if _, err := vm1.GetBlockIDAtHeight(context.Background(), vm1BlkA.Height()); err != database.ErrNotFound {
		t.Fatalf("Expected unaccepted block not to be indexed by height, but found %s", err)
	}

	if err := vm1.SetPreference(context.Background(), vm1BlkA.ID()); err != nil {
		t.Fatal(err)
	}

	vm2BlkA, err := vm2.ParseBlock(context.Background(), vm1BlkA.Bytes())
	if err != nil {
		t.Fatalf("Unexpected error parsing block from vm2: %s", err)
	}
	if err := vm2BlkA.Verify(context.Background()); err != nil {
		t.Fatalf("Block failed verification on VM2: %s", err)
	}
	if _, err := vm2.GetBlockIDAtHeight(context.Background(), vm2BlkA.Height()); err != database.ErrNotFound {
		t.Fatalf("Expected unaccepted block not to be indexed by height, but found %s", err)
	}
	if err := vm2.SetPreference(context.Background(), vm2BlkA.ID()); err != nil {
		t.Fatal(err)
	}

	if err := vm1BlkA.Accept(context.Background()); err != nil {
		t.Fatalf("VM1 failed to accept block: %s", err)
	}
	if blkID, err := vm1.GetBlockIDAtHeight(context.Background(), vm1BlkA.Height()); err != nil {
		t.Fatalf("Height lookuped failed on accepted block: %s", err)
	} else if blkID != vm1BlkA.ID() {
		t.Fatalf("Expected accepted block to be indexed by height, but found %s", blkID)
	}
	if err := vm2BlkA.Accept(context.Background()); err != nil {
		t.Fatalf("VM2 failed to accept block: %s", err)
	}
	if blkID, err := vm2.GetBlockIDAtHeight(context.Background(), vm2BlkA.Height()); err != nil {
		t.Fatalf("Height lookuped failed on accepted block: %s", err)
	} else if blkID != vm2BlkA.ID() {
		t.Fatalf("Expected accepted block to be indexed by height, but found %s", blkID)
	}

	newHead := <-newTxPoolHeadChan1
	if newHead.Head.Hash() != common.Hash(vm1BlkA.ID()) {
		t.Fatalf("Expected new block to match")
	}
	newHead = <-newTxPoolHeadChan2
	if newHead.Head.Hash() != common.Hash(vm2BlkA.ID()) {
		t.Fatalf("Expected new block to match")
	}

	// Create list of 10 successive transactions to build block A on vm1
	// and to be split into two separate blocks on VM2
	txs := make([]*types.Transaction, 10)
	for i := 0; i < 10; i++ {
		tx := types.NewTransaction(uint64(i), testEthAddrs[0], big.NewInt(10), 21000, big.NewInt(testMinGasPrice), nil)
		signedTx, err := types.SignTx(tx, types.NewEIP155Signer(vm1.chainConfig.ChainID), testKeys[1])
		if err != nil {
			t.Fatal(err)
		}
		txs[i] = signedTx
	}

	var errs []error

	// Add the remote transactions, build the block, and set VM1's preference for block A
	errs = vm1.txPool.AddRemotesSync(txs)
	for i, err := range errs {
		if err != nil {
			t.Fatalf("Failed to add transaction to VM1 at index %d: %s", i, err)
		}
	}

	<-issuer1

	vm1BlkB, err := vm1.BuildBlock(context.Background())
	if err != nil {
		t.Fatal(err)
	}

	if err := vm1BlkB.Verify(context.Background()); err != nil {
		t.Fatal(err)
	}

	if _, err := vm1.GetBlockIDAtHeight(context.Background(), vm1BlkB.Height()); err != database.ErrNotFound {
		t.Fatalf("Expected unaccepted block not to be indexed by height, but found %s", err)
	}

	if err := vm1.SetPreference(context.Background(), vm1BlkB.ID()); err != nil {
		t.Fatal(err)
	}

	blkBHeight := vm1BlkB.Height()
	blkBHash := vm1BlkB.(*chain.BlockWrapper).Block.(*Block).ethBlock.Hash()
	if b := vm1.blockChain.GetBlockByNumber(blkBHeight); b.Hash() != blkBHash {
		t.Fatalf("expected block at %d to have hash %s but got %s", blkBHeight, blkBHash.Hex(), b.Hash().Hex())
	}

	errs = vm2.txPool.AddRemotesSync(txs[0:5])
	for i, err := range errs {
		if err != nil {
			t.Fatalf("Failed to add transaction to VM2 at index %d: %s", i, err)
		}
	}

	<-issuer2
	vm2BlkC, err := vm2.BuildBlock(context.Background())
	if err != nil {
		t.Fatalf("Failed to build BlkC on VM2: %s", err)
	}

	vm1BlkC, err := vm1.ParseBlock(context.Background(), vm2BlkC.Bytes())
	if err != nil {
		t.Fatalf("Unexpected error parsing block from vm2: %s", err)
	}

	if err := vm1BlkC.Verify(context.Background()); err != nil {
		t.Fatalf("Block failed verification on VM1: %s", err)
	}

	if _, err := vm1.GetBlockIDAtHeight(context.Background(), vm1BlkC.Height()); err != database.ErrNotFound {
		t.Fatalf("Expected unaccepted block not to be indexed by height, but found %s", err)
	}

	if err := vm1BlkC.Accept(context.Background()); err != nil {
		t.Fatalf("VM1 failed to accept block: %s", err)
	}

	if blkID, err := vm1.GetBlockIDAtHeight(context.Background(), vm1BlkC.Height()); err != nil {
		t.Fatalf("Height lookuped failed on accepted block: %s", err)
	} else if blkID != vm1BlkC.ID() {
		t.Fatalf("Expected accepted block to be indexed by height, but found %s", blkID)
	}

	blkCHash := vm1BlkC.(*chain.BlockWrapper).Block.(*Block).ethBlock.Hash()
	if b := vm1.blockChain.GetBlockByNumber(blkBHeight); b.Hash() != blkCHash {
		t.Fatalf("expected block at %d to have hash %s but got %s", blkBHeight, blkCHash.Hex(), b.Hash().Hex())
	}
}

// Regression test to ensure that a VM that verifies block B, C, then
// D (preferring block B) does not trigger a reorg through the re-verification
// of block C or D.
//
//	  A
//	 / \
//	B   C
//	    |
//	    D
func TestStickyPreference(t *testing.T) {
	issuer1, vm1, _, _ := GenesisVM(t, true, genesisJSONSubnetEVM, "", "")
	issuer2, vm2, _, _ := GenesisVM(t, true, genesisJSONSubnetEVM, "", "")

	defer func() {
		if err := vm1.Shutdown(context.Background()); err != nil {
			t.Fatal(err)
		}

		if err := vm2.Shutdown(context.Background()); err != nil {
			t.Fatal(err)
		}
	}()

	newTxPoolHeadChan1 := make(chan core.NewTxPoolReorgEvent, 1)
	vm1.txPool.SubscribeNewReorgEvent(newTxPoolHeadChan1)
	newTxPoolHeadChan2 := make(chan core.NewTxPoolReorgEvent, 1)
	vm2.txPool.SubscribeNewReorgEvent(newTxPoolHeadChan2)

	tx := types.NewTransaction(uint64(0), testEthAddrs[1], firstTxAmount, 21000, big.NewInt(testMinGasPrice), nil)
	signedTx, err := types.SignTx(tx, types.NewEIP155Signer(vm1.chainConfig.ChainID), testKeys[0])
	if err != nil {
		t.Fatal(err)
	}

	txErrors := vm1.txPool.AddRemotesSync([]*types.Transaction{signedTx})
	for i, err := range txErrors {
		if err != nil {
			t.Fatalf("Failed to add tx at index %d: %s", i, err)
		}
	}

	<-issuer1

	vm1BlkA, err := vm1.BuildBlock(context.Background())
	if err != nil {
		t.Fatalf("Failed to build block with import transaction: %s", err)
	}

	if err := vm1BlkA.Verify(context.Background()); err != nil {
		t.Fatalf("Block failed verification on VM1: %s", err)
	}

	if err := vm1.SetPreference(context.Background(), vm1BlkA.ID()); err != nil {
		t.Fatal(err)
	}

	vm2BlkA, err := vm2.ParseBlock(context.Background(), vm1BlkA.Bytes())
	if err != nil {
		t.Fatalf("Unexpected error parsing block from vm2: %s", err)
	}
	if err := vm2BlkA.Verify(context.Background()); err != nil {
		t.Fatalf("Block failed verification on VM2: %s", err)
	}
	if err := vm2.SetPreference(context.Background(), vm2BlkA.ID()); err != nil {
		t.Fatal(err)
	}

	if err := vm1BlkA.Accept(context.Background()); err != nil {
		t.Fatalf("VM1 failed to accept block: %s", err)
	}
	if err := vm2BlkA.Accept(context.Background()); err != nil {
		t.Fatalf("VM2 failed to accept block: %s", err)
	}

	newHead := <-newTxPoolHeadChan1
	if newHead.Head.Hash() != common.Hash(vm1BlkA.ID()) {
		t.Fatalf("Expected new block to match")
	}
	newHead = <-newTxPoolHeadChan2
	if newHead.Head.Hash() != common.Hash(vm2BlkA.ID()) {
		t.Fatalf("Expected new block to match")
	}

	// Create list of 10 successive transactions to build block A on vm1
	// and to be split into two separate blocks on VM2
	txs := make([]*types.Transaction, 10)
	for i := 0; i < 10; i++ {
		tx := types.NewTransaction(uint64(i), testEthAddrs[0], big.NewInt(10), 21000, big.NewInt(testMinGasPrice), nil)
		signedTx, err := types.SignTx(tx, types.NewEIP155Signer(vm1.chainConfig.ChainID), testKeys[1])
		if err != nil {
			t.Fatal(err)
		}
		txs[i] = signedTx
	}

	var errs []error

	// Add the remote transactions, build the block, and set VM1's preference for block A
	errs = vm1.txPool.AddRemotesSync(txs)
	for i, err := range errs {
		if err != nil {
			t.Fatalf("Failed to add transaction to VM1 at index %d: %s", i, err)
		}
	}

	<-issuer1

	vm1BlkB, err := vm1.BuildBlock(context.Background())
	if err != nil {
		t.Fatal(err)
	}

	if err := vm1BlkB.Verify(context.Background()); err != nil {
		t.Fatal(err)
	}

	if err := vm1.SetPreference(context.Background(), vm1BlkB.ID()); err != nil {
		t.Fatal(err)
	}

	blkBHeight := vm1BlkB.Height()
	blkBHash := vm1BlkB.(*chain.BlockWrapper).Block.(*Block).ethBlock.Hash()
	if b := vm1.blockChain.GetBlockByNumber(blkBHeight); b.Hash() != blkBHash {
		t.Fatalf("expected block at %d to have hash %s but got %s", blkBHeight, blkBHash.Hex(), b.Hash().Hex())
	}

	errs = vm2.txPool.AddRemotesSync(txs[0:5])
	for i, err := range errs {
		if err != nil {
			t.Fatalf("Failed to add transaction to VM2 at index %d: %s", i, err)
		}
	}

	<-issuer2
	vm2BlkC, err := vm2.BuildBlock(context.Background())
	if err != nil {
		t.Fatalf("Failed to build BlkC on VM2: %s", err)
	}

	if err := vm2BlkC.Verify(context.Background()); err != nil {
		t.Fatalf("BlkC failed verification on VM2: %s", err)
	}

	if err := vm2.SetPreference(context.Background(), vm2BlkC.ID()); err != nil {
		t.Fatal(err)
	}

	newHead = <-newTxPoolHeadChan2
	if newHead.Head.Hash() != common.Hash(vm2BlkC.ID()) {
		t.Fatalf("Expected new block to match")
	}

	errs = vm2.txPool.AddRemotesSync(txs[5:])
	for i, err := range errs {
		if err != nil {
			t.Fatalf("Failed to add transaction to VM2 at index %d: %s", i, err)
		}
	}

	<-issuer2
	vm2BlkD, err := vm2.BuildBlock(context.Background())
	if err != nil {
		t.Fatalf("Failed to build BlkD on VM2: %s", err)
	}

	// Parse blocks produced in vm2
	vm1BlkC, err := vm1.ParseBlock(context.Background(), vm2BlkC.Bytes())
	if err != nil {
		t.Fatalf("Unexpected error parsing block from vm2: %s", err)
	}
	blkCHash := vm1BlkC.(*chain.BlockWrapper).Block.(*Block).ethBlock.Hash()

	vm1BlkD, err := vm1.ParseBlock(context.Background(), vm2BlkD.Bytes())
	if err != nil {
		t.Fatalf("Unexpected error parsing block from vm2: %s", err)
	}
	blkDHeight := vm1BlkD.Height()
	blkDHash := vm1BlkD.(*chain.BlockWrapper).Block.(*Block).ethBlock.Hash()

	// Should be no-ops
	if err := vm1BlkC.Verify(context.Background()); err != nil {
		t.Fatalf("Block failed verification on VM1: %s", err)
	}
	if err := vm1BlkD.Verify(context.Background()); err != nil {
		t.Fatalf("Block failed verification on VM1: %s", err)
	}
	if b := vm1.blockChain.GetBlockByNumber(blkBHeight); b.Hash() != blkBHash {
		t.Fatalf("expected block at %d to have hash %s but got %s", blkBHeight, blkBHash.Hex(), b.Hash().Hex())
	}
	if b := vm1.blockChain.GetBlockByNumber(blkDHeight); b != nil {
		t.Fatalf("expected block at %d to be nil but got %s", blkDHeight, b.Hash().Hex())
	}
	if b := vm1.blockChain.CurrentBlock(); b.Hash() != blkBHash {
		t.Fatalf("expected current block to have hash %s but got %s", blkBHash.Hex(), b.Hash().Hex())
	}

	// Should still be no-ops on re-verify
	if err := vm1BlkC.Verify(context.Background()); err != nil {
		t.Fatalf("Block failed verification on VM1: %s", err)
	}
	if err := vm1BlkD.Verify(context.Background()); err != nil {
		t.Fatalf("Block failed verification on VM1: %s", err)
	}
	if b := vm1.blockChain.GetBlockByNumber(blkBHeight); b.Hash() != blkBHash {
		t.Fatalf("expected block at %d to have hash %s but got %s", blkBHeight, blkBHash.Hex(), b.Hash().Hex())
	}
	if b := vm1.blockChain.GetBlockByNumber(blkDHeight); b != nil {
		t.Fatalf("expected block at %d to be nil but got %s", blkDHeight, b.Hash().Hex())
	}
	if b := vm1.blockChain.CurrentBlock(); b.Hash() != blkBHash {
		t.Fatalf("expected current block to have hash %s but got %s", blkBHash.Hex(), b.Hash().Hex())
	}

	// Should be queryable after setting preference to side chain
	if err := vm1.SetPreference(context.Background(), vm1BlkD.ID()); err != nil {
		t.Fatal(err)
	}

	if b := vm1.blockChain.GetBlockByNumber(blkBHeight); b.Hash() != blkCHash {
		t.Fatalf("expected block at %d to have hash %s but got %s", blkBHeight, blkCHash.Hex(), b.Hash().Hex())
	}
	if b := vm1.blockChain.GetBlockByNumber(blkDHeight); b.Hash() != blkDHash {
		t.Fatalf("expected block at %d to have hash %s but got %s", blkDHeight, blkDHash.Hex(), b.Hash().Hex())
	}
	if b := vm1.blockChain.CurrentBlock(); b.Hash() != blkDHash {
		t.Fatalf("expected current block to have hash %s but got %s", blkDHash.Hex(), b.Hash().Hex())
	}

	// Attempt to accept out of order
	if err := vm1BlkD.Accept(context.Background()); !strings.Contains(err.Error(), "expected accepted block to have parent") {
		t.Fatalf("unexpected error when accepting out of order block: %s", err)
	}

	// Accept in order
	if err := vm1BlkC.Accept(context.Background()); err != nil {
		t.Fatalf("Block failed verification on VM1: %s", err)
	}
	if err := vm1BlkD.Accept(context.Background()); err != nil {
		t.Fatalf("Block failed acceptance on VM1: %s", err)
	}

	// Ensure queryable after accepting
	if b := vm1.blockChain.GetBlockByNumber(blkBHeight); b.Hash() != blkCHash {
		t.Fatalf("expected block at %d to have hash %s but got %s", blkBHeight, blkCHash.Hex(), b.Hash().Hex())
	}
	if b := vm1.blockChain.GetBlockByNumber(blkDHeight); b.Hash() != blkDHash {
		t.Fatalf("expected block at %d to have hash %s but got %s", blkDHeight, blkDHash.Hex(), b.Hash().Hex())
	}
	if b := vm1.blockChain.CurrentBlock(); b.Hash() != blkDHash {
		t.Fatalf("expected current block to have hash %s but got %s", blkDHash.Hex(), b.Hash().Hex())
	}
}

// Regression test to ensure that a VM that prefers block B is able to parse
// block C but unable to parse block D because it names B as an uncle, which
// are not supported.
//
//	  A
//	 / \
//	B   C
//	    |
//	    D
func TestUncleBlock(t *testing.T) {
	issuer1, vm1, _, _ := GenesisVM(t, true, genesisJSONSubnetEVM, "", "")
	issuer2, vm2, _, _ := GenesisVM(t, true, genesisJSONSubnetEVM, "", "")

	defer func() {
		if err := vm1.Shutdown(context.Background()); err != nil {
			t.Fatal(err)
		}
		if err := vm2.Shutdown(context.Background()); err != nil {
			t.Fatal(err)
		}
	}()

	newTxPoolHeadChan1 := make(chan core.NewTxPoolReorgEvent, 1)
	vm1.txPool.SubscribeNewReorgEvent(newTxPoolHeadChan1)
	newTxPoolHeadChan2 := make(chan core.NewTxPoolReorgEvent, 1)
	vm2.txPool.SubscribeNewReorgEvent(newTxPoolHeadChan2)

	tx := types.NewTransaction(uint64(0), testEthAddrs[1], firstTxAmount, 21000, big.NewInt(testMinGasPrice), nil)
	signedTx, err := types.SignTx(tx, types.NewEIP155Signer(vm1.chainConfig.ChainID), testKeys[0])
	if err != nil {
		t.Fatal(err)
	}

	txErrors := vm1.txPool.AddRemotesSync([]*types.Transaction{signedTx})
	for i, err := range txErrors {
		if err != nil {
			t.Fatalf("Failed to add tx at index %d: %s", i, err)
		}
	}

	<-issuer1

	vm1BlkA, err := vm1.BuildBlock(context.Background())
	if err != nil {
		t.Fatalf("Failed to build block with import transaction: %s", err)
	}

	if err := vm1BlkA.Verify(context.Background()); err != nil {
		t.Fatalf("Block failed verification on VM1: %s", err)
	}

	if err := vm1.SetPreference(context.Background(), vm1BlkA.ID()); err != nil {
		t.Fatal(err)
	}

	vm2BlkA, err := vm2.ParseBlock(context.Background(), vm1BlkA.Bytes())
	if err != nil {
		t.Fatalf("Unexpected error parsing block from vm2: %s", err)
	}
	if err := vm2BlkA.Verify(context.Background()); err != nil {
		t.Fatalf("Block failed verification on VM2: %s", err)
	}
	if err := vm2.SetPreference(context.Background(), vm2BlkA.ID()); err != nil {
		t.Fatal(err)
	}

	if err := vm1BlkA.Accept(context.Background()); err != nil {
		t.Fatalf("VM1 failed to accept block: %s", err)
	}
	if err := vm2BlkA.Accept(context.Background()); err != nil {
		t.Fatalf("VM2 failed to accept block: %s", err)
	}

	newHead := <-newTxPoolHeadChan1
	if newHead.Head.Hash() != common.Hash(vm1BlkA.ID()) {
		t.Fatalf("Expected new block to match")
	}
	newHead = <-newTxPoolHeadChan2
	if newHead.Head.Hash() != common.Hash(vm2BlkA.ID()) {
		t.Fatalf("Expected new block to match")
	}

	txs := make([]*types.Transaction, 10)
	for i := 0; i < 10; i++ {
		tx := types.NewTransaction(uint64(i), testEthAddrs[0], big.NewInt(10), 21000, big.NewInt(testMinGasPrice), nil)
		signedTx, err := types.SignTx(tx, types.NewEIP155Signer(vm1.chainConfig.ChainID), testKeys[1])
		if err != nil {
			t.Fatal(err)
		}
		txs[i] = signedTx
	}

	var errs []error

	errs = vm1.txPool.AddRemotesSync(txs)
	for i, err := range errs {
		if err != nil {
			t.Fatalf("Failed to add transaction to VM1 at index %d: %s", i, err)
		}
	}

	<-issuer1

	vm1BlkB, err := vm1.BuildBlock(context.Background())
	if err != nil {
		t.Fatal(err)
	}

	if err := vm1BlkB.Verify(context.Background()); err != nil {
		t.Fatal(err)
	}

	if err := vm1.SetPreference(context.Background(), vm1BlkB.ID()); err != nil {
		t.Fatal(err)
	}

	errs = vm2.txPool.AddRemotesSync(txs[0:5])
	for i, err := range errs {
		if err != nil {
			t.Fatalf("Failed to add transaction to VM2 at index %d: %s", i, err)
		}
	}

	<-issuer2
	vm2BlkC, err := vm2.BuildBlock(context.Background())
	if err != nil {
		t.Fatalf("Failed to build BlkC on VM2: %s", err)
	}

	if err := vm2BlkC.Verify(context.Background()); err != nil {
		t.Fatalf("BlkC failed verification on VM2: %s", err)
	}

	if err := vm2.SetPreference(context.Background(), vm2BlkC.ID()); err != nil {
		t.Fatal(err)
	}

	newHead = <-newTxPoolHeadChan2
	if newHead.Head.Hash() != common.Hash(vm2BlkC.ID()) {
		t.Fatalf("Expected new block to match")
	}

	errs = vm2.txPool.AddRemotesSync(txs[5:10])
	for i, err := range errs {
		if err != nil {
			t.Fatalf("Failed to add transaction to VM2 at index %d: %s", i, err)
		}
	}

	<-issuer2
	vm2BlkD, err := vm2.BuildBlock(context.Background())
	if err != nil {
		t.Fatalf("Failed to build BlkD on VM2: %s", err)
	}

	// Create uncle block from blkD
	blkDEthBlock := vm2BlkD.(*chain.BlockWrapper).Block.(*Block).ethBlock
	uncles := []*types.Header{vm1BlkB.(*chain.BlockWrapper).Block.(*Block).ethBlock.Header()}
	uncleBlockHeader := types.CopyHeader(blkDEthBlock.Header())
	uncleBlockHeader.UncleHash = types.CalcUncleHash(uncles)

	uncleEthBlock := types.NewBlock(
		uncleBlockHeader,
		blkDEthBlock.Transactions(),
		uncles,
		nil,
		trie.NewStackTrie(nil),
	)
	uncleBlock := vm2.newBlock(uncleEthBlock)

	if err := uncleBlock.Verify(context.Background()); !errors.Is(err, errUnclesUnsupported) {
		t.Fatalf("VM2 should have failed with %q but got %q", errUnclesUnsupported, err.Error())
	}
	if _, err := vm1.ParseBlock(context.Background(), vm2BlkC.Bytes()); err != nil {
		t.Fatalf("VM1 errored parsing blkC: %s", err)
	}
	if _, err := vm1.ParseBlock(context.Background(), uncleBlock.Bytes()); !errors.Is(err, errUnclesUnsupported) {
		t.Fatalf("VM1 should have failed with %q but got %q", errUnclesUnsupported, err.Error())
	}
}

// Regression test to ensure that a VM that is not able to parse a block that
// contains no transactions.
func TestEmptyBlock(t *testing.T) {
	issuer, vm, _, _ := GenesisVM(t, true, genesisJSONSubnetEVM, "", "")

	defer func() {
		if err := vm.Shutdown(context.Background()); err != nil {
			t.Fatal(err)
		}
	}()

	tx := types.NewTransaction(uint64(0), testEthAddrs[1], firstTxAmount, 21000, big.NewInt(testMinGasPrice), nil)
	signedTx, err := types.SignTx(tx, types.NewEIP155Signer(vm.chainConfig.ChainID), testKeys[0])
	if err != nil {
		t.Fatal(err)
	}

	txErrors := vm.txPool.AddRemotesSync([]*types.Transaction{signedTx})
	for i, err := range txErrors {
		if err != nil {
			t.Fatalf("Failed to add tx at index %d: %s", i, err)
		}
	}

	<-issuer

	blk, err := vm.BuildBlock(context.Background())
	if err != nil {
		t.Fatalf("Failed to build block with import transaction: %s", err)
	}

	// Create empty block from blkA
	ethBlock := blk.(*chain.BlockWrapper).Block.(*Block).ethBlock

	emptyEthBlock := types.NewBlock(
		types.CopyHeader(ethBlock.Header()),
		nil,
		nil,
		nil,
		new(trie.Trie),
	)

	emptyBlock := vm.newBlock(emptyEthBlock)

	if _, err := vm.ParseBlock(context.Background(), emptyBlock.Bytes()); !errors.Is(err, errEmptyBlock) {
		t.Fatalf("VM should have failed with errEmptyBlock but got %s", err.Error())
	}
	if err := emptyBlock.Verify(context.Background()); !errors.Is(err, errEmptyBlock) {
		t.Fatalf("block should have failed verification with errEmptyBlock but got %s", err.Error())
	}
}

// Regression test to ensure that a VM that verifies block B, C, then
// D (preferring block B) reorgs when C and then D are accepted.
//
//	  A
//	 / \
//	B   C
//	    |
//	    D
func TestAcceptReorg(t *testing.T) {
	issuer1, vm1, _, _ := GenesisVM(t, true, genesisJSONSubnetEVM, "", "")
	issuer2, vm2, _, _ := GenesisVM(t, true, genesisJSONSubnetEVM, "", "")

	defer func() {
		if err := vm1.Shutdown(context.Background()); err != nil {
			t.Fatal(err)
		}

		if err := vm2.Shutdown(context.Background()); err != nil {
			t.Fatal(err)
		}
	}()

	newTxPoolHeadChan1 := make(chan core.NewTxPoolReorgEvent, 1)
	vm1.txPool.SubscribeNewReorgEvent(newTxPoolHeadChan1)
	newTxPoolHeadChan2 := make(chan core.NewTxPoolReorgEvent, 1)
	vm2.txPool.SubscribeNewReorgEvent(newTxPoolHeadChan2)

	tx := types.NewTransaction(uint64(0), testEthAddrs[1], firstTxAmount, 21000, big.NewInt(testMinGasPrice), nil)
	signedTx, err := types.SignTx(tx, types.NewEIP155Signer(vm1.chainConfig.ChainID), testKeys[0])
	if err != nil {
		t.Fatal(err)
	}

	txErrors := vm1.txPool.AddRemotesSync([]*types.Transaction{signedTx})
	for i, err := range txErrors {
		if err != nil {
			t.Fatalf("Failed to add tx at index %d: %s", i, err)
		}
	}

	<-issuer1

	vm1BlkA, err := vm1.BuildBlock(context.Background())
	if err != nil {
		t.Fatalf("Failed to build block with import transaction: %s", err)
	}

	if err := vm1BlkA.Verify(context.Background()); err != nil {
		t.Fatalf("Block failed verification on VM1: %s", err)
	}

	if err := vm1.SetPreference(context.Background(), vm1BlkA.ID()); err != nil {
		t.Fatal(err)
	}

	vm2BlkA, err := vm2.ParseBlock(context.Background(), vm1BlkA.Bytes())
	if err != nil {
		t.Fatalf("Unexpected error parsing block from vm2: %s", err)
	}
	if err := vm2BlkA.Verify(context.Background()); err != nil {
		t.Fatalf("Block failed verification on VM2: %s", err)
	}
	if err := vm2.SetPreference(context.Background(), vm2BlkA.ID()); err != nil {
		t.Fatal(err)
	}

	if err := vm1BlkA.Accept(context.Background()); err != nil {
		t.Fatalf("VM1 failed to accept block: %s", err)
	}
	if err := vm2BlkA.Accept(context.Background()); err != nil {
		t.Fatalf("VM2 failed to accept block: %s", err)
	}

	newHead := <-newTxPoolHeadChan1
	if newHead.Head.Hash() != common.Hash(vm1BlkA.ID()) {
		t.Fatalf("Expected new block to match")
	}
	newHead = <-newTxPoolHeadChan2
	if newHead.Head.Hash() != common.Hash(vm2BlkA.ID()) {
		t.Fatalf("Expected new block to match")
	}

	// Create list of 10 successive transactions to build block A on vm1
	// and to be split into two separate blocks on VM2
	txs := make([]*types.Transaction, 10)
	for i := 0; i < 10; i++ {
		tx := types.NewTransaction(uint64(i), testEthAddrs[0], big.NewInt(10), 21000, big.NewInt(testMinGasPrice), nil)
		signedTx, err := types.SignTx(tx, types.NewEIP155Signer(vm1.chainConfig.ChainID), testKeys[1])
		if err != nil {
			t.Fatal(err)
		}
		txs[i] = signedTx
	}

	// Add the remote transactions, build the block, and set VM1's preference
	// for block B
	errs := vm1.txPool.AddRemotesSync(txs)
	for i, err := range errs {
		if err != nil {
			t.Fatalf("Failed to add transaction to VM1 at index %d: %s", i, err)
		}
	}

	<-issuer1

	vm1BlkB, err := vm1.BuildBlock(context.Background())
	if err != nil {
		t.Fatal(err)
	}

	if err := vm1BlkB.Verify(context.Background()); err != nil {
		t.Fatal(err)
	}

	if err := vm1.SetPreference(context.Background(), vm1BlkB.ID()); err != nil {
		t.Fatal(err)
	}

	errs = vm2.txPool.AddRemotesSync(txs[0:5])
	for i, err := range errs {
		if err != nil {
			t.Fatalf("Failed to add transaction to VM2 at index %d: %s", i, err)
		}
	}

	<-issuer2

	vm2BlkC, err := vm2.BuildBlock(context.Background())
	if err != nil {
		t.Fatalf("Failed to build BlkC on VM2: %s", err)
	}

	if err := vm2BlkC.Verify(context.Background()); err != nil {
		t.Fatalf("BlkC failed verification on VM2: %s", err)
	}

	if err := vm2.SetPreference(context.Background(), vm2BlkC.ID()); err != nil {
		t.Fatal(err)
	}

	newHead = <-newTxPoolHeadChan2
	if newHead.Head.Hash() != common.Hash(vm2BlkC.ID()) {
		t.Fatalf("Expected new block to match")
	}

	errs = vm2.txPool.AddRemotesSync(txs[5:])
	for i, err := range errs {
		if err != nil {
			t.Fatalf("Failed to add transaction to VM2 at index %d: %s", i, err)
		}
	}

	<-issuer2

	vm2BlkD, err := vm2.BuildBlock(context.Background())
	if err != nil {
		t.Fatalf("Failed to build BlkD on VM2: %s", err)
	}

	// Parse blocks produced in vm2
	vm1BlkC, err := vm1.ParseBlock(context.Background(), vm2BlkC.Bytes())
	if err != nil {
		t.Fatalf("Unexpected error parsing block from vm2: %s", err)
	}

	vm1BlkD, err := vm1.ParseBlock(context.Background(), vm2BlkD.Bytes())
	if err != nil {
		t.Fatalf("Unexpected error parsing block from vm2: %s", err)
	}

	if err := vm1BlkC.Verify(context.Background()); err != nil {
		t.Fatalf("Block failed verification on VM1: %s", err)
	}
	if err := vm1BlkD.Verify(context.Background()); err != nil {
		t.Fatalf("Block failed verification on VM1: %s", err)
	}

	blkBHash := vm1BlkB.(*chain.BlockWrapper).Block.(*Block).ethBlock.Hash()
	if b := vm1.blockChain.CurrentBlock(); b.Hash() != blkBHash {
		t.Fatalf("expected current block to have hash %s but got %s", blkBHash.Hex(), b.Hash().Hex())
	}

	if err := vm1BlkC.Accept(context.Background()); err != nil {
		t.Fatal(err)
	}

	blkCHash := vm1BlkC.(*chain.BlockWrapper).Block.(*Block).ethBlock.Hash()
	if b := vm1.blockChain.CurrentBlock(); b.Hash() != blkCHash {
		t.Fatalf("expected current block to have hash %s but got %s", blkCHash.Hex(), b.Hash().Hex())
	}
	if err := vm1BlkB.Reject(context.Background()); err != nil {
		t.Fatal(err)
	}

	if err := vm1BlkD.Accept(context.Background()); err != nil {
		t.Fatal(err)
	}
	blkDHash := vm1BlkD.(*chain.BlockWrapper).Block.(*Block).ethBlock.Hash()
	if b := vm1.blockChain.CurrentBlock(); b.Hash() != blkDHash {
		t.Fatalf("expected current block to have hash %s but got %s", blkDHash.Hex(), b.Hash().Hex())
	}
}

func TestFutureBlock(t *testing.T) {
	issuer, vm, _, _ := GenesisVM(t, true, genesisJSONSubnetEVM, "", "")

	defer func() {
		if err := vm.Shutdown(context.Background()); err != nil {
			t.Fatal(err)
		}
	}()

	tx := types.NewTransaction(uint64(0), testEthAddrs[1], firstTxAmount, 21000, big.NewInt(testMinGasPrice), nil)
	signedTx, err := types.SignTx(tx, types.NewEIP155Signer(vm.chainConfig.ChainID), testKeys[0])
	if err != nil {
		t.Fatal(err)
	}

	txErrors := vm.txPool.AddRemotesSync([]*types.Transaction{signedTx})
	for i, err := range txErrors {
		if err != nil {
			t.Fatalf("Failed to add tx at index %d: %s", i, err)
		}
	}

	<-issuer

	blkA, err := vm.BuildBlock(context.Background())
	if err != nil {
		t.Fatalf("Failed to build block with import transaction: %s", err)
	}

	// Create empty block from blkA
	internalBlkA := blkA.(*chain.BlockWrapper).Block.(*Block)
	modifiedHeader := types.CopyHeader(internalBlkA.ethBlock.Header())
	// Set the VM's clock to the time of the produced block
	vm.clock.Set(time.Unix(int64(modifiedHeader.Time), 0))
	// Set the modified time to exceed the allowed future time
	modifiedTime := modifiedHeader.Time + uint64(maxFutureBlockTime.Seconds()+1)
	modifiedHeader.Time = modifiedTime
	modifiedBlock := types.NewBlock(
		modifiedHeader,
		internalBlkA.ethBlock.Transactions(),
		nil,
		nil,
		trie.NewStackTrie(nil),
	)

	futureBlock := vm.newBlock(modifiedBlock)

	if err := futureBlock.Verify(context.Background()); err == nil {
		t.Fatal("Future block should have failed verification due to block timestamp too far in the future")
	} else if !strings.Contains(err.Error(), "block timestamp is too far in the future") {
		t.Fatalf("Expected error to be block timestamp too far in the future but found %s", err)
	}
}

func TestLastAcceptedBlockNumberAllow(t *testing.T) {
	issuer, vm, _, _ := GenesisVM(t, true, genesisJSONSubnetEVM, "", "")

	defer func() {
		if err := vm.Shutdown(context.Background()); err != nil {
			t.Fatal(err)
		}
	}()

	tx := types.NewTransaction(uint64(0), testEthAddrs[1], firstTxAmount, 21000, big.NewInt(testMinGasPrice), nil)
	signedTx, err := types.SignTx(tx, types.NewEIP155Signer(vm.chainConfig.ChainID), testKeys[0])
	if err != nil {
		t.Fatal(err)
	}

	txErrors := vm.txPool.AddRemotesSync([]*types.Transaction{signedTx})
	for i, err := range txErrors {
		if err != nil {
			t.Fatalf("Failed to add tx at index %d: %s", i, err)
		}
	}

	<-issuer

	blk, err := vm.BuildBlock(context.Background())
	if err != nil {
		t.Fatalf("Failed to build block with import transaction: %s", err)
	}

	if err := blk.Verify(context.Background()); err != nil {
		t.Fatalf("Block failed verification on VM: %s", err)
	}

	if err := vm.SetPreference(context.Background(), blk.ID()); err != nil {
		t.Fatal(err)
	}

	blkHeight := blk.Height()
	blkHash := blk.(*chain.BlockWrapper).Block.(*Block).ethBlock.Hash()

	vm.eth.APIBackend.SetAllowUnfinalizedQueries(true)

	ctx := context.Background()
	b, err := vm.eth.APIBackend.BlockByNumber(ctx, rpc.BlockNumber(blkHeight))
	if err != nil {
		t.Fatal(err)
	}
	if b.Hash() != blkHash {
		t.Fatalf("expected block at %d to have hash %s but got %s", blkHeight, blkHash.Hex(), b.Hash().Hex())
	}

	vm.eth.APIBackend.SetAllowUnfinalizedQueries(false)

	_, err = vm.eth.APIBackend.BlockByNumber(ctx, rpc.BlockNumber(blkHeight))
	if !errors.Is(err, eth.ErrUnfinalizedData) {
		t.Fatalf("expected ErrUnfinalizedData but got %s", err.Error())
	}

	if err := blk.Accept(context.Background()); err != nil {
		t.Fatalf("VM failed to accept block: %s", err)
	}

	if b := vm.blockChain.GetBlockByNumber(blkHeight); b.Hash() != blkHash {
		t.Fatalf("expected block at %d to have hash %s but got %s", blkHeight, blkHash.Hex(), b.Hash().Hex())
	}
}

func TestConfigureLogLevel(t *testing.T) {
	configTests := []struct {
		name                     string
		logConfig                string
		genesisJSON, upgradeJSON string
		expectedErr              string
	}{
		{
			name:        "Log level info",
			logConfig:   `{"log-level": "info"}`,
			genesisJSON: genesisJSONSubnetEVM,
			upgradeJSON: "",
			expectedErr: "",
		},
	}
	for _, test := range configTests {
		t.Run(test.name, func(t *testing.T) {
			vm := &VM{}
			ctx, dbManager, genesisBytes, issuer, _ := setupGenesis(t, test.genesisJSON)
			appSender := &enginetest.Sender{T: t}
			appSender.CantSendAppGossip = true
			appSender.SendAppGossipF = func(context.Context, commonEng.SendConfig, []byte) error { return nil }
			err := vm.Initialize(
				context.Background(),
				ctx,
				dbManager,
				genesisBytes,
				[]byte(""),
				[]byte(test.logConfig),
				issuer,
				[]*commonEng.Fx{},
				appSender,
			)
			if len(test.expectedErr) == 0 && err != nil {
				t.Fatal(err)
			} else if len(test.expectedErr) > 0 {
				if err == nil {
					t.Fatalf("initialize should have failed due to %s", test.expectedErr)
				} else if !strings.Contains(err.Error(), test.expectedErr) {
					t.Fatalf("Expected initialize to fail due to %s, but failed with %s", test.expectedErr, err.Error())
				}
			}

			// If the VM was not initialized, do not attempt to shut it down
			if err == nil {
				shutdownChan := make(chan error, 1)
				shutdownFunc := func() {
					err := vm.Shutdown(context.Background())
					shutdownChan <- err
				}
				go shutdownFunc()

				shutdownTimeout := 250 * time.Millisecond
				ticker := time.NewTicker(shutdownTimeout)
				defer ticker.Stop()

				select {
				case <-ticker.C:
					t.Fatalf("VM shutdown took longer than timeout: %v", shutdownTimeout)
				case err := <-shutdownChan:
					if err != nil {
						t.Fatalf("Shutdown errored: %s", err)
					}
				}
			}
		})
	}
}

// Regression test to ensure we can build blocks if we are starting with the
// Subnet EVM ruleset in genesis.
func TestBuildSubnetEVMBlock(t *testing.T) {
	issuer, vm, _, _ := GenesisVM(t, true, genesisJSONSubnetEVM, "", "")

	defer func() {
		if err := vm.Shutdown(context.Background()); err != nil {
			t.Fatal(err)
		}
	}()

	newTxPoolHeadChan := make(chan core.NewTxPoolReorgEvent, 1)
	vm.txPool.SubscribeNewReorgEvent(newTxPoolHeadChan)

	tx := types.NewTransaction(uint64(0), testEthAddrs[1], new(big.Int).Mul(firstTxAmount, big.NewInt(4)), 21000, big.NewInt(testMinGasPrice*3), nil)
	signedTx, err := types.SignTx(tx, types.NewEIP155Signer(vm.chainConfig.ChainID), testKeys[0])
	if err != nil {
		t.Fatal(err)
	}

	txErrors := vm.txPool.AddRemotesSync([]*types.Transaction{signedTx})
	for i, err := range txErrors {
		if err != nil {
			t.Fatalf("Failed to add tx at index %d: %s", i, err)
		}
	}

	blk := issueAndAccept(t, issuer, vm)
	newHead := <-newTxPoolHeadChan
	if newHead.Head.Hash() != common.Hash(blk.ID()) {
		t.Fatalf("Expected new block to match")
	}

	txs := make([]*types.Transaction, 10)
	for i := 0; i < 10; i++ {
		tx := types.NewTransaction(uint64(i), testEthAddrs[0], big.NewInt(10), 21000, big.NewInt(testMinGasPrice*3), nil)
		signedTx, err := types.SignTx(tx, types.NewEIP155Signer(vm.chainConfig.ChainID), testKeys[1])
		if err != nil {
			t.Fatal(err)
		}
		txs[i] = signedTx
	}
	errs := vm.txPool.AddRemotesSync(txs)
	for i, err := range errs {
		if err != nil {
			t.Fatalf("Failed to add tx at index %d: %s", i, err)
		}
	}

	blk = issueAndAccept(t, issuer, vm)
	ethBlk := blk.(*chain.BlockWrapper).Block.(*Block).ethBlock
	if ethBlk.BlockGasCost() == nil || ethBlk.BlockGasCost().Cmp(big.NewInt(100)) < 0 {
		t.Fatalf("expected blockGasCost to be at least 100 but got %d", ethBlk.BlockGasCost())
	}
	minRequiredTip, err := header.EstimateRequiredTip(vm.chainConfig, ethBlk.Header())
	if err != nil {
		t.Fatal(err)
	}
	if minRequiredTip == nil || minRequiredTip.Cmp(big.NewInt(0.05*utils.GWei)) < 0 {
		t.Fatalf("expected minRequiredTip to be at least 0.05 gwei but got %d", minRequiredTip)
	}

	lastAcceptedID, err := vm.LastAccepted(context.Background())
	if err != nil {
		t.Fatal(err)
	}
	if lastAcceptedID != blk.ID() {
		t.Fatalf("Expected last accepted blockID to be the accepted block: %s, but found %s", blk.ID(), lastAcceptedID)
	}

	// Confirm all txs are present
	ethBlkTxs := vm.blockChain.GetBlockByNumber(2).Transactions()
	for i, tx := range txs {
		if len(ethBlkTxs) <= i {
			t.Fatalf("missing transactions expected: %d but found: %d", len(txs), len(ethBlkTxs))
		}
		if ethBlkTxs[i].Hash() != tx.Hash() {
			t.Fatalf("expected tx at index %d to have hash: %x but has: %x", i, txs[i].Hash(), tx.Hash())
		}
	}
}

func TestBuildAllowListActivationBlock(t *testing.T) {
	genesis := &core.Genesis{}
	if err := genesis.UnmarshalJSON([]byte(genesisJSONSubnetEVM)); err != nil {
		t.Fatal(err)
	}
	params.GetExtra(genesis.Config).GenesisPrecompiles = extras.Precompiles{
		deployerallowlist.ConfigKey: deployerallowlist.NewConfig(utils.TimeToNewUint64(time.Now()), testEthAddrs, nil, nil),
	}

	genesisJSON, err := genesis.MarshalJSON()
	if err != nil {
		t.Fatal(err)
	}
	issuer, vm, _, _ := GenesisVM(t, true, string(genesisJSON), "", "")

	defer func() {
		if err := vm.Shutdown(context.Background()); err != nil {
			t.Fatal(err)
		}
	}()

	newTxPoolHeadChan := make(chan core.NewTxPoolReorgEvent, 1)
	vm.txPool.SubscribeNewReorgEvent(newTxPoolHeadChan)

	genesisState, err := vm.blockChain.StateAt(vm.blockChain.Genesis().Root())
	if err != nil {
		t.Fatal(err)
	}
	role := deployerallowlist.GetContractDeployerAllowListStatus(genesisState, testEthAddrs[0])
	if role != allowlist.NoRole {
		t.Fatalf("Expected allow list status to be set to no role: %s, but found: %s", allowlist.NoRole, role)
	}

	// Send basic transaction to construct a simple block and confirm that the precompile state configuration in the worker behaves correctly.
	tx := types.NewTransaction(uint64(0), testEthAddrs[1], new(big.Int).Mul(firstTxAmount, big.NewInt(4)), 21000, big.NewInt(testMinGasPrice*3), nil)
	signedTx, err := types.SignTx(tx, types.NewEIP155Signer(vm.chainConfig.ChainID), testKeys[0])
	if err != nil {
		t.Fatal(err)
	}

	txErrors := vm.txPool.AddRemotesSync([]*types.Transaction{signedTx})
	for i, err := range txErrors {
		if err != nil {
			t.Fatalf("Failed to add tx at index %d: %s", i, err)
		}
	}

	blk := issueAndAccept(t, issuer, vm)
	newHead := <-newTxPoolHeadChan
	if newHead.Head.Hash() != common.Hash(blk.ID()) {
		t.Fatalf("Expected new block to match")
	}

	// Verify that the allow list config activation was handled correctly in the first block.
	blkState, err := vm.blockChain.StateAt(blk.(*chain.BlockWrapper).Block.(*Block).ethBlock.Root())
	if err != nil {
		t.Fatal(err)
	}
	role = deployerallowlist.GetContractDeployerAllowListStatus(blkState, testEthAddrs[0])
	if role != allowlist.AdminRole {
		t.Fatalf("Expected allow list status to be set role %s, but found: %s", allowlist.AdminRole, role)
	}
}

// Test that the tx allow list allows whitelisted transactions and blocks non-whitelisted addresses
func TestTxAllowListSuccessfulTx(t *testing.T) {
	// Setup chain params
	managerKey := testKeys[1]
	managerAddress := testEthAddrs[1]
	genesis := &core.Genesis{}
	if err := genesis.UnmarshalJSON([]byte(genesisJSONDurango)); err != nil {
		t.Fatal(err)
	}
	// this manager role should not be activated because DurangoTimestamp is in the future
	params.GetExtra(genesis.Config).GenesisPrecompiles = extras.Precompiles{
		txallowlist.ConfigKey: txallowlist.NewConfig(utils.NewUint64(0), testEthAddrs[0:1], nil, nil),
	}
	durangoTime := time.Now().Add(10 * time.Hour)
	params.GetExtra(genesis.Config).DurangoTimestamp = utils.TimeToNewUint64(durangoTime)
	genesisJSON, err := genesis.MarshalJSON()
	if err != nil {
		t.Fatal(err)
	}

	// prepare the new upgrade bytes to disable the TxAllowList
	disableAllowListTime := durangoTime.Add(10 * time.Hour)
	reenableAllowlistTime := disableAllowListTime.Add(10 * time.Hour)
	upgradeConfig := &extras.UpgradeConfig{
		PrecompileUpgrades: []extras.PrecompileUpgrade{
			{
				Config: txallowlist.NewDisableConfig(utils.TimeToNewUint64(disableAllowListTime)),
			},
			// re-enable the tx allowlist after Durango to set the manager role
			{
				Config: txallowlist.NewConfig(utils.TimeToNewUint64(reenableAllowlistTime), testEthAddrs[0:1], nil, []common.Address{managerAddress}),
			},
		},
	}
	upgradeBytesJSON, err := json.Marshal(upgradeConfig)
	require.NoError(t, err)
	issuer, vm, _, _ := GenesisVM(t, true, string(genesisJSON), "", string(upgradeBytesJSON))

	defer func() {
		if err := vm.Shutdown(context.Background()); err != nil {
			t.Fatal(err)
		}
	}()

	newTxPoolHeadChan := make(chan core.NewTxPoolReorgEvent, 1)
	vm.txPool.SubscribeNewReorgEvent(newTxPoolHeadChan)

	genesisState, err := vm.blockChain.StateAt(vm.blockChain.Genesis().Root())
	if err != nil {
		t.Fatal(err)
	}

	// Check that address 0 is whitelisted and address 1 is not
	role := txallowlist.GetTxAllowListStatus(genesisState, testEthAddrs[0])
	if role != allowlist.AdminRole {
		t.Fatalf("Expected allow list status to be set to admin: %s, but found: %s", allowlist.AdminRole, role)
	}
	role = txallowlist.GetTxAllowListStatus(genesisState, testEthAddrs[1])
	if role != allowlist.NoRole {
		t.Fatalf("Expected allow list status to be set to no role: %s, but found: %s", allowlist.NoRole, role)
	}
	// Should not be a manager role because Durango has not activated yet
	role = txallowlist.GetTxAllowListStatus(genesisState, managerAddress)
	require.Equal(t, allowlist.NoRole, role)

	// Submit a successful transaction
	tx0 := types.NewTransaction(uint64(0), testEthAddrs[0], big.NewInt(1), 21000, big.NewInt(testMinGasPrice), nil)
	signedTx0, err := types.SignTx(tx0, types.NewEIP155Signer(vm.chainConfig.ChainID), testKeys[0])
	require.NoError(t, err)

	errs := vm.txPool.AddRemotesSync([]*types.Transaction{signedTx0})
	if err := errs[0]; err != nil {
		t.Fatalf("Failed to add tx at index: %s", err)
	}

	// Submit a rejected transaction, should throw an error
	tx1 := types.NewTransaction(uint64(0), testEthAddrs[1], big.NewInt(2), 21000, big.NewInt(testMinGasPrice), nil)
	signedTx1, err := types.SignTx(tx1, types.NewEIP155Signer(vm.chainConfig.ChainID), testKeys[1])
	if err != nil {
		t.Fatal(err)
	}

	errs = vm.txPool.AddRemotesSync([]*types.Transaction{signedTx1})
	if err := errs[0]; !errors.Is(err, vmerrs.ErrSenderAddressNotAllowListed) {
		t.Fatalf("expected ErrSenderAddressNotAllowListed, got: %s", err)
	}

	// Submit a rejected transaction, should throw an error because manager is not activated
	tx2 := types.NewTransaction(uint64(0), managerAddress, big.NewInt(2), 21000, big.NewInt(testMinGasPrice), nil)
	signedTx2, err := types.SignTx(tx2, types.NewEIP155Signer(vm.chainConfig.ChainID), managerKey)
	require.NoError(t, err)

	errs = vm.txPool.AddRemotesSync([]*types.Transaction{signedTx2})
	require.ErrorIs(t, errs[0], vmerrs.ErrSenderAddressNotAllowListed)

	blk := issueAndAccept(t, issuer, vm)
	newHead := <-newTxPoolHeadChan
	require.Equal(t, newHead.Head.Hash(), common.Hash(blk.ID()))

	// Verify that the constructed block only has the whitelisted tx
	block := blk.(*chain.BlockWrapper).Block.(*Block).ethBlock

	txs := block.Transactions()

	if txs.Len() != 1 {
		t.Fatalf("Expected number of txs to be %d, but found %d", 1, txs.Len())
	}

	require.Equal(t, signedTx0.Hash(), txs[0].Hash())

	vm.clock.Set(reenableAllowlistTime.Add(time.Hour))

	// Re-Submit a successful transaction
	tx0 = types.NewTransaction(uint64(1), testEthAddrs[0], big.NewInt(1), 21000, big.NewInt(testMinGasPrice), nil)
	signedTx0, err = types.SignTx(tx0, types.NewEIP155Signer(vm.chainConfig.ChainID), testKeys[0])
	require.NoError(t, err)

	errs = vm.txPool.AddRemotesSync([]*types.Transaction{signedTx0})
	require.NoError(t, errs[0])

	// accept block to trigger upgrade
	blk = issueAndAccept(t, issuer, vm)
	newHead = <-newTxPoolHeadChan
	require.Equal(t, newHead.Head.Hash(), common.Hash(blk.ID()))
	block = blk.(*chain.BlockWrapper).Block.(*Block).ethBlock

	blkState, err := vm.blockChain.StateAt(block.Root())
	require.NoError(t, err)

	// Check that address 0 is admin and address 1 is manager
	role = txallowlist.GetTxAllowListStatus(blkState, testEthAddrs[0])
	require.Equal(t, allowlist.AdminRole, role)
	role = txallowlist.GetTxAllowListStatus(blkState, managerAddress)
	require.Equal(t, allowlist.ManagerRole, role)

	vm.clock.Set(vm.clock.Time().Add(2 * time.Second)) // add 2 seconds for gas fee to adjust
	// Submit a successful transaction, should not throw an error because manager is activated
	tx3 := types.NewTransaction(uint64(0), managerAddress, big.NewInt(1), 21000, big.NewInt(testMinGasPrice), nil)
	signedTx3, err := types.SignTx(tx3, types.NewEIP155Signer(vm.chainConfig.ChainID), managerKey)
	require.NoError(t, err)

	vm.clock.Set(vm.clock.Time().Add(2 * time.Second)) // add 2 seconds for gas fee to adjust
	errs = vm.txPool.AddRemotesSync([]*types.Transaction{signedTx3})
	require.NoError(t, errs[0])

	blk = issueAndAccept(t, issuer, vm)
	newHead = <-newTxPoolHeadChan
	require.Equal(t, newHead.Head.Hash(), common.Hash(blk.ID()))

	// Verify that the constructed block only has the whitelisted tx
	block = blk.(*chain.BlockWrapper).Block.(*Block).ethBlock
	txs = block.Transactions()

	require.Len(t, txs, 1)
	require.Equal(t, signedTx3.Hash(), txs[0].Hash())
}

func TestVerifyManagerConfig(t *testing.T) {
	genesis := &core.Genesis{}
	require.NoError(t, genesis.UnmarshalJSON([]byte(genesisJSONDurango)))

	durangoTimestamp := time.Now().Add(10 * time.Hour)
	params.GetExtra(genesis.Config).DurangoTimestamp = utils.TimeToNewUint64(durangoTimestamp)
	// this manager role should not be activated because DurangoTimestamp is in the future
	params.GetExtra(genesis.Config).GenesisPrecompiles = extras.Precompiles{
		txallowlist.ConfigKey: txallowlist.NewConfig(utils.NewUint64(0), testEthAddrs[0:1], nil, []common.Address{testEthAddrs[1]}),
	}

	genesisJSON, err := genesis.MarshalJSON()
	require.NoError(t, err)

	vm := &VM{}
	ctx, dbManager, genesisBytes, issuer, _ := setupGenesis(t, string(genesisJSON))
	err = vm.Initialize(
		context.Background(),
		ctx,
		dbManager,
		genesisBytes,
		[]byte(""),
		[]byte(""),
		issuer,
		[]*commonEng.Fx{},
		nil,
	)
	require.ErrorIs(t, err, allowlist.ErrCannotAddManagersBeforeDurango)

	genesis = &core.Genesis{}
	require.NoError(t, genesis.UnmarshalJSON([]byte(genesisJSONDurango)))
	params.GetExtra(genesis.Config).DurangoTimestamp = utils.TimeToNewUint64(durangoTimestamp)
	genesisJSON, err = genesis.MarshalJSON()
	require.NoError(t, err)
	// use an invalid upgrade now with managers set before Durango
	upgradeConfig := &extras.UpgradeConfig{
		PrecompileUpgrades: []extras.PrecompileUpgrade{
			{
				Config: txallowlist.NewConfig(utils.TimeToNewUint64(durangoTimestamp.Add(-time.Second)), nil, nil, []common.Address{testEthAddrs[1]}),
			},
		},
	}
	upgradeBytesJSON, err := json.Marshal(upgradeConfig)
	require.NoError(t, err)

	vm = &VM{}
	ctx, dbManager, genesisBytes, issuer, _ = setupGenesis(t, string(genesisJSON))
	err = vm.Initialize(
		context.Background(),
		ctx,
		dbManager,
		genesisBytes,
		upgradeBytesJSON,
		[]byte(""),
		issuer,
		[]*commonEng.Fx{},
		nil,
	)
	require.ErrorIs(t, err, allowlist.ErrCannotAddManagersBeforeDurango)
}

// Test that the tx allow list allows whitelisted transactions and blocks non-whitelisted addresses
// and the allowlist is removed after the precompile is disabled.
func TestTxAllowListDisablePrecompile(t *testing.T) {
	// Setup chain params
	genesis := &core.Genesis{}
	if err := genesis.UnmarshalJSON([]byte(genesisJSONSubnetEVM)); err != nil {
		t.Fatal(err)
	}
	enableAllowListTimestamp := upgrade.InitiallyActiveTime // enable at initially active time
	params.GetExtra(genesis.Config).GenesisPrecompiles = extras.Precompiles{
		txallowlist.ConfigKey: txallowlist.NewConfig(utils.TimeToNewUint64(enableAllowListTimestamp), testEthAddrs[0:1], nil, nil),
	}
	genesisJSON, err := genesis.MarshalJSON()
	if err != nil {
		t.Fatal(err)
	}

	// arbitrary choice ahead of enableAllowListTimestamp
	disableAllowListTimestamp := enableAllowListTimestamp.Add(10 * time.Hour)
	// configure a network upgrade to remove the allowlist
	upgradeConfig := fmt.Sprintf(`
	{
		"precompileUpgrades": [
			{
				"txAllowListConfig": {
					"blockTimestamp": %d,
					"disable": true
				}
			}
		]
	}
	`, disableAllowListTimestamp.Unix())

	issuer, vm, _, _ := GenesisVM(t, true, string(genesisJSON), "", upgradeConfig)

	vm.clock.Set(disableAllowListTimestamp) // upgrade takes effect after a block is issued, so we can set vm's clock here.

	defer func() {
		if err := vm.Shutdown(context.Background()); err != nil {
			t.Fatal(err)
		}
	}()

	newTxPoolHeadChan := make(chan core.NewTxPoolReorgEvent, 1)
	vm.txPool.SubscribeNewReorgEvent(newTxPoolHeadChan)

	genesisState, err := vm.blockChain.StateAt(vm.blockChain.Genesis().Root())
	if err != nil {
		t.Fatal(err)
	}

	// Check that address 0 is whitelisted and address 1 is not
	role := txallowlist.GetTxAllowListStatus(genesisState, testEthAddrs[0])
	if role != allowlist.AdminRole {
		t.Fatalf("Expected allow list status to be set to admin: %s, but found: %s", allowlist.AdminRole, role)
	}
	role = txallowlist.GetTxAllowListStatus(genesisState, testEthAddrs[1])
	if role != allowlist.NoRole {
		t.Fatalf("Expected allow list status to be set to no role: %s, but found: %s", allowlist.NoRole, role)
	}

	// Submit a successful transaction
	tx0 := types.NewTransaction(uint64(0), testEthAddrs[0], big.NewInt(1), 21000, big.NewInt(testMinGasPrice), nil)
	signedTx0, err := types.SignTx(tx0, types.NewEIP155Signer(vm.chainConfig.ChainID), testKeys[0])
	require.NoError(t, err)

	errs := vm.txPool.AddRemotesSync([]*types.Transaction{signedTx0})
	if err := errs[0]; err != nil {
		t.Fatalf("Failed to add tx at index: %s", err)
	}

	// Submit a rejected transaction, should throw an error
	tx1 := types.NewTransaction(uint64(0), testEthAddrs[1], big.NewInt(2), 21000, big.NewInt(testMinGasPrice), nil)
	signedTx1, err := types.SignTx(tx1, types.NewEIP155Signer(vm.chainConfig.ChainID), testKeys[1])
	if err != nil {
		t.Fatal(err)
	}

	errs = vm.txPool.AddRemotesSync([]*types.Transaction{signedTx1})
	if err := errs[0]; !errors.Is(err, vmerrs.ErrSenderAddressNotAllowListed) {
		t.Fatalf("expected ErrSenderAddressNotAllowListed, got: %s", err)
	}

	blk := issueAndAccept(t, issuer, vm)

	// Verify that the constructed block only has the whitelisted tx
	block := blk.(*chain.BlockWrapper).Block.(*Block).ethBlock
	txs := block.Transactions()
	if txs.Len() != 1 {
		t.Fatalf("Expected number of txs to be %d, but found %d", 1, txs.Len())
	}
	require.Equal(t, signedTx0.Hash(), txs[0].Hash())

	// verify the issued block is after the network upgrade
	require.GreaterOrEqual(t, int64(block.Time()), disableAllowListTimestamp.Unix())

	<-newTxPoolHeadChan // wait for new head in tx pool

	// retry the rejected Tx, which should now succeed
	errs = vm.txPool.AddRemotesSync([]*types.Transaction{signedTx1})
	if err := errs[0]; err != nil {
		t.Fatalf("Failed to add tx at index: %s", err)
	}

	vm.clock.Set(vm.clock.Time().Add(2 * time.Second)) // add 2 seconds for gas fee to adjust
	blk = issueAndAccept(t, issuer, vm)

	// Verify that the constructed block only has the previously rejected tx
	block = blk.(*chain.BlockWrapper).Block.(*Block).ethBlock
	txs = block.Transactions()
	if txs.Len() != 1 {
		t.Fatalf("Expected number of txs to be %d, but found %d", 1, txs.Len())
	}
	require.Equal(t, signedTx1.Hash(), txs[0].Hash())
}

// Test that the fee manager changes fee configuration
func TestFeeManagerChangeFee(t *testing.T) {
	// Setup chain params
	genesis := &core.Genesis{}
	if err := genesis.UnmarshalJSON([]byte(genesisJSONSubnetEVM)); err != nil {
		t.Fatal(err)
	}
	configExtra := params.GetExtra(genesis.Config)
	configExtra.GenesisPrecompiles = extras.Precompiles{
		feemanager.ConfigKey: feemanager.NewConfig(utils.NewUint64(0), testEthAddrs[0:1], nil, nil, nil),
	}

	// set a lower fee config now
	testLowFeeConfig := commontype.FeeConfig{
		GasLimit:        big.NewInt(8_000_000),
		TargetBlockRate: 5, // in seconds

		MinBaseFee:               big.NewInt(5_000_000_000),
		TargetGas:                big.NewInt(18_000_000),
		BaseFeeChangeDenominator: big.NewInt(3396),

		MinBlockGasCost:  big.NewInt(0),
		MaxBlockGasCost:  big.NewInt(4_000_000),
		BlockGasCostStep: big.NewInt(500_000),
	}

	configExtra.FeeConfig = testLowFeeConfig
	genesisJSON, err := genesis.MarshalJSON()
	if err != nil {
		t.Fatal(err)
	}
	issuer, vm, _, _ := GenesisVM(t, true, string(genesisJSON), "", "")

	defer func() {
		if err := vm.Shutdown(context.Background()); err != nil {
			t.Fatal(err)
		}
	}()

	newTxPoolHeadChan := make(chan core.NewTxPoolReorgEvent, 1)
	vm.txPool.SubscribeNewReorgEvent(newTxPoolHeadChan)

	genesisState, err := vm.blockChain.StateAt(vm.blockChain.Genesis().Root())
	if err != nil {
		t.Fatal(err)
	}

	// Check that address 0 is whitelisted and address 1 is not
	role := feemanager.GetFeeManagerStatus(genesisState, testEthAddrs[0])
	if role != allowlist.AdminRole {
		t.Fatalf("Expected fee manager list status to be set to admin: %s, but found: %s", allowlist.AdminRole, role)
	}
	role = feemanager.GetFeeManagerStatus(genesisState, testEthAddrs[1])
	if role != allowlist.NoRole {
		t.Fatalf("Expected fee manager list status to be set to no role: %s, but found: %s", allowlist.NoRole, role)
	}
	// Contract is initialized but no preconfig is given, reader should return genesis fee config
	feeConfig, lastChangedAt, err := vm.blockChain.GetFeeConfigAt(vm.blockChain.Genesis().Header())
	require.NoError(t, err)
	require.EqualValues(t, feeConfig, testLowFeeConfig)
	require.Zero(t, vm.blockChain.CurrentBlock().Number.Cmp(lastChangedAt))

	// set a different fee config now
	testHighFeeConfig := testLowFeeConfig
	testHighFeeConfig.MinBaseFee = big.NewInt(28_000_000_000)

	data, err := feemanager.PackSetFeeConfig(testHighFeeConfig)
	require.NoError(t, err)

	tx := types.NewTx(&types.DynamicFeeTx{
		ChainID:   genesis.Config.ChainID,
		Nonce:     uint64(0),
		To:        &feemanager.ContractAddress,
		Gas:       testLowFeeConfig.GasLimit.Uint64(),
		Value:     common.Big0,
		GasFeeCap: testLowFeeConfig.MinBaseFee, // give low fee, it should work since we still haven't applied high fees
		GasTipCap: common.Big0,
		Data:      data,
	})

	signedTx, err := types.SignTx(tx, types.LatestSigner(genesis.Config), testKeys[0])
	if err != nil {
		t.Fatal(err)
	}

	errs := vm.txPool.AddRemotesSync([]*types.Transaction{signedTx})
	if err := errs[0]; err != nil {
		t.Fatalf("Failed to add tx at index: %s", err)
	}

	blk := issueAndAccept(t, issuer, vm)
	newHead := <-newTxPoolHeadChan
	if newHead.Head.Hash() != common.Hash(blk.ID()) {
		t.Fatalf("Expected new block to match")
	}

	block := blk.(*chain.BlockWrapper).Block.(*Block).ethBlock

	// Contract is initialized but no state is given, reader should return genesis fee config
	feeConfig, lastChangedAt, err = vm.blockChain.GetFeeConfigAt(block.Header())
	require.NoError(t, err)
	require.EqualValues(t, testHighFeeConfig, feeConfig)
	require.EqualValues(t, vm.blockChain.CurrentBlock().Number, lastChangedAt)

	// should fail, with same params since fee is higher now
	tx2 := types.NewTx(&types.DynamicFeeTx{
		ChainID:   genesis.Config.ChainID,
		Nonce:     uint64(1),
		To:        &feemanager.ContractAddress,
		Gas:       configExtra.FeeConfig.GasLimit.Uint64(),
		Value:     common.Big0,
		GasFeeCap: testLowFeeConfig.MinBaseFee, // this is too low for applied config, should fail
		GasTipCap: common.Big0,
		Data:      data,
	})

	signedTx2, err := types.SignTx(tx2, types.LatestSigner(genesis.Config), testKeys[0])
	if err != nil {
		t.Fatal(err)
	}

	err = vm.txPool.AddRemotesSync([]*types.Transaction{signedTx2})[0]
	require.ErrorIs(t, err, txpool.ErrUnderpriced)
}

// Test Allow Fee Recipients is disabled and, etherbase must be blackhole address
func TestAllowFeeRecipientDisabled(t *testing.T) {
	genesis := &core.Genesis{}
	if err := genesis.UnmarshalJSON([]byte(genesisJSONSubnetEVM)); err != nil {
		t.Fatal(err)
	}
	params.GetExtra(genesis.Config).AllowFeeRecipients = false // set to false initially
	genesisJSON, err := genesis.MarshalJSON()
	if err != nil {
		t.Fatal(err)
	}
	issuer, vm, _, _ := GenesisVM(t, true, string(genesisJSON), "", "")

	vm.miner.SetEtherbase(common.HexToAddress("0x0123456789")) // set non-blackhole address by force
	defer func() {
		if err := vm.Shutdown(context.Background()); err != nil {
			t.Fatal(err)
		}
	}()

	newTxPoolHeadChan := make(chan core.NewTxPoolReorgEvent, 1)
	vm.txPool.SubscribeNewReorgEvent(newTxPoolHeadChan)

	tx := types.NewTransaction(uint64(0), testEthAddrs[1], new(big.Int).Mul(firstTxAmount, big.NewInt(4)), 21000, big.NewInt(testMinGasPrice*3), nil)
	signedTx, err := types.SignTx(tx, types.NewEIP155Signer(vm.chainConfig.ChainID), testKeys[0])
	if err != nil {
		t.Fatal(err)
	}

	txErrors := vm.txPool.AddRemotesSync([]*types.Transaction{signedTx})
	for i, err := range txErrors {
		if err != nil {
			t.Fatalf("Failed to add tx at index %d: %s", i, err)
		}
	}

	<-issuer

	blk, err := vm.BuildBlock(context.Background())
	require.NoError(t, err) // this won't return an error since miner will set the etherbase to blackhole address

	ethBlock := blk.(*chain.BlockWrapper).Block.(*Block).ethBlock
	require.Equal(t, constants.BlackholeAddr, ethBlock.Coinbase())

	// Create empty block from blk
	internalBlk := blk.(*chain.BlockWrapper).Block.(*Block)
	modifiedHeader := types.CopyHeader(internalBlk.ethBlock.Header())
	modifiedHeader.Coinbase = common.HexToAddress("0x0123456789") // set non-blackhole address by force
	modifiedBlock := types.NewBlock(
		modifiedHeader,
		internalBlk.ethBlock.Transactions(),
		nil,
		nil,
		trie.NewStackTrie(nil),
	)

	modifiedBlk := vm.newBlock(modifiedBlock)

	require.ErrorIs(t, modifiedBlk.Verify(context.Background()), vmerrs.ErrInvalidCoinbase)
}

func TestAllowFeeRecipientEnabled(t *testing.T) {
	genesis := &core.Genesis{}
	if err := genesis.UnmarshalJSON([]byte(genesisJSONSubnetEVM)); err != nil {
		t.Fatal(err)
	}
	params.GetExtra(genesis.Config).AllowFeeRecipients = true
	genesisJSON, err := genesis.MarshalJSON()
	if err != nil {
		t.Fatal(err)
	}

	etherBase := common.HexToAddress("0x0123456789")
	c := config.Config{}
	c.SetDefaults(defaultTxPoolConfig)
	c.FeeRecipient = etherBase.String()
	configJSON, err := json.Marshal(c)
	if err != nil {
		t.Fatal(err)
	}
	issuer, vm, _, _ := GenesisVM(t, true, string(genesisJSON), string(configJSON), "")

	defer func() {
		if err := vm.Shutdown(context.Background()); err != nil {
			t.Fatal(err)
		}
	}()

	newTxPoolHeadChan := make(chan core.NewTxPoolReorgEvent, 1)
	vm.txPool.SubscribeNewReorgEvent(newTxPoolHeadChan)

	tx := types.NewTransaction(uint64(0), testEthAddrs[1], new(big.Int).Mul(firstTxAmount, big.NewInt(4)), 21000, big.NewInt(testMinGasPrice*3), nil)
	signedTx, err := types.SignTx(tx, types.NewEIP155Signer(vm.chainConfig.ChainID), testKeys[0])
	if err != nil {
		t.Fatal(err)
	}

	txErrors := vm.txPool.AddRemotesSync([]*types.Transaction{signedTx})
	for i, err := range txErrors {
		if err != nil {
			t.Fatalf("Failed to add tx at index %d: %s", i, err)
		}
	}

	blk := issueAndAccept(t, issuer, vm)
	newHead := <-newTxPoolHeadChan
	if newHead.Head.Hash() != common.Hash(blk.ID()) {
		t.Fatalf("Expected new block to match")
	}
	ethBlock := blk.(*chain.BlockWrapper).Block.(*Block).ethBlock
	require.Equal(t, etherBase, ethBlock.Coinbase())
	// Verify that etherBase has received fees
	blkState, err := vm.blockChain.StateAt(ethBlock.Root())
	if err != nil {
		t.Fatal(err)
	}

	balance := blkState.GetBalance(etherBase)
	require.Equal(t, 1, balance.Cmp(common.U2560))
}

func TestRewardManagerPrecompileSetRewardAddress(t *testing.T) {
	genesis := &core.Genesis{}
	require.NoError(t, genesis.UnmarshalJSON([]byte(genesisJSONSubnetEVM)))

	params.GetExtra(genesis.Config).GenesisPrecompiles = extras.Precompiles{
		rewardmanager.ConfigKey: rewardmanager.NewConfig(utils.NewUint64(0), testEthAddrs[0:1], nil, nil, nil),
	}
	params.GetExtra(genesis.Config).AllowFeeRecipients = true // enable this in genesis to test if this is recognized by the reward manager
	genesisJSON, err := genesis.MarshalJSON()
	require.NoError(t, err)

	etherBase := common.HexToAddress("0x0123456789") // give custom ether base
	c := config.Config{}
	c.SetDefaults(defaultTxPoolConfig)
	c.FeeRecipient = etherBase.String()
	configJSON, err := json.Marshal(c)
	require.NoError(t, err)

	// arbitrary choice ahead of enableAllowListTimestamp
	// configure a network upgrade to remove the reward manager
	disableTime := time.Now().Add(10 * time.Hour)

	// configure a network upgrade to remove the allowlist
	upgradeConfig := fmt.Sprintf(`
		{
			"precompileUpgrades": [
				{
					"rewardManagerConfig": {
						"blockTimestamp": %d,
						"disable": true
					}
				}
			]
		}
		`, disableTime.Unix())

	issuer, vm, _, _ := GenesisVM(t, true, string(genesisJSON), string(configJSON), upgradeConfig)

	defer func() {
		err := vm.Shutdown(context.Background())
		require.NoError(t, err)
	}()

	newTxPoolHeadChan := make(chan core.NewTxPoolReorgEvent, 1)
	vm.txPool.SubscribeNewReorgEvent(newTxPoolHeadChan)

	testAddr := common.HexToAddress("0x9999991111")
	data, err := rewardmanager.PackSetRewardAddress(testAddr)
	require.NoError(t, err)

	gas := 21000 + 240 + rewardmanager.SetRewardAddressGasCost + rewardmanager.RewardAddressChangedEventGasCost // 21000 for tx, 240 for tx data

	tx := types.NewTransaction(uint64(0), rewardmanager.ContractAddress, big.NewInt(1), gas, big.NewInt(testMinGasPrice), data)

	signedTx, err := types.SignTx(tx, types.NewEIP155Signer(vm.chainConfig.ChainID), testKeys[0])
	require.NoError(t, err)

	txErrors := vm.txPool.AddRemotesSync([]*types.Transaction{signedTx})
	for _, err := range txErrors {
		require.NoError(t, err)
	}

	blk := issueAndAccept(t, issuer, vm)
	newHead := <-newTxPoolHeadChan
	require.Equal(t, newHead.Head.Hash(), common.Hash(blk.ID()))
	ethBlock := blk.(*chain.BlockWrapper).Block.(*Block).ethBlock
	require.Equal(t, etherBase, ethBlock.Coinbase()) // reward address is activated at this block so this is fine

	tx1 := types.NewTransaction(uint64(0), testEthAddrs[0], big.NewInt(2), 21000, big.NewInt(testMinGasPrice*3), nil)
	signedTx1, err := types.SignTx(tx1, types.NewEIP155Signer(vm.chainConfig.ChainID), testKeys[1])
	require.NoError(t, err)

	txErrors = vm.txPool.AddRemotesSync([]*types.Transaction{signedTx1})
	for _, err := range txErrors {
		require.NoError(t, err)
	}

	blk = issueAndAccept(t, issuer, vm)
	newHead = <-newTxPoolHeadChan
	require.Equal(t, newHead.Head.Hash(), common.Hash(blk.ID()))
	ethBlock = blk.(*chain.BlockWrapper).Block.(*Block).ethBlock
	require.Equal(t, testAddr, ethBlock.Coinbase()) // reward address was activated at previous block
	// Verify that etherBase has received fees
	blkState, err := vm.blockChain.StateAt(ethBlock.Root())
	require.NoError(t, err)

	balance := blkState.GetBalance(testAddr)
	require.Equal(t, 1, balance.Cmp(common.U2560))

	// Test Case: Disable reward manager
	// This should revert back to enabling fee recipients
	previousBalance := blkState.GetBalance(etherBase)

	// issue a new block to trigger the upgrade
	vm.clock.Set(disableTime) // upgrade takes effect after a block is issued, so we can set vm's clock here.
	tx2 := types.NewTransaction(uint64(1), testEthAddrs[0], big.NewInt(2), 21000, big.NewInt(testMinGasPrice), nil)
	signedTx2, err := types.SignTx(tx2, types.NewEIP155Signer(vm.chainConfig.ChainID), testKeys[1])
	require.NoError(t, err)

	txErrors = vm.txPool.AddRemotesSync([]*types.Transaction{signedTx2})
	for _, err := range txErrors {
		require.NoError(t, err)
	}

	blk = issueAndAccept(t, issuer, vm)
	newHead = <-newTxPoolHeadChan
	require.Equal(t, newHead.Head.Hash(), common.Hash(blk.ID()))
	ethBlock = blk.(*chain.BlockWrapper).Block.(*Block).ethBlock
	// Reward manager deactivated at this block, so we expect the parent state
	// to determine the coinbase for this block before full deactivation in the
	// next block.
	require.Equal(t, testAddr, ethBlock.Coinbase())
	require.GreaterOrEqual(t, int64(ethBlock.Time()), disableTime.Unix())

	vm.clock.Set(vm.clock.Time().Add(3 * time.Hour)) // let time pass to decrease gas price
	// issue another block to verify that the reward manager is disabled
	tx2 = types.NewTransaction(uint64(2), testEthAddrs[0], big.NewInt(2), 21000, big.NewInt(testMinGasPrice), nil)
	signedTx2, err = types.SignTx(tx2, types.NewEIP155Signer(vm.chainConfig.ChainID), testKeys[1])
	require.NoError(t, err)

	txErrors = vm.txPool.AddRemotesSync([]*types.Transaction{signedTx2})
	for _, err := range txErrors {
		require.NoError(t, err)
	}

	blk = issueAndAccept(t, issuer, vm)
	newHead = <-newTxPoolHeadChan
	require.Equal(t, newHead.Head.Hash(), common.Hash(blk.ID()))
	ethBlock = blk.(*chain.BlockWrapper).Block.(*Block).ethBlock
	// reward manager was disabled at previous block
	// so this block should revert back to enabling fee recipients
	require.Equal(t, etherBase, ethBlock.Coinbase())
	require.GreaterOrEqual(t, int64(ethBlock.Time()), disableTime.Unix())

	// Verify that Blackhole has received fees
	blkState, err = vm.blockChain.StateAt(ethBlock.Root())
	require.NoError(t, err)

	balance = blkState.GetBalance(etherBase)
	require.Equal(t, 1, balance.Cmp(previousBalance))
}

func TestRewardManagerPrecompileAllowFeeRecipients(t *testing.T) {
	genesis := &core.Genesis{}
	require.NoError(t, genesis.UnmarshalJSON([]byte(genesisJSONSubnetEVM)))

	params.GetExtra(genesis.Config).GenesisPrecompiles = extras.Precompiles{
		rewardmanager.ConfigKey: rewardmanager.NewConfig(utils.NewUint64(0), testEthAddrs[0:1], nil, nil, nil),
	}
	params.GetExtra(genesis.Config).AllowFeeRecipients = false // disable this in genesis
	genesisJSON, err := genesis.MarshalJSON()
	require.NoError(t, err)
	etherBase := common.HexToAddress("0x0123456789") // give custom ether base
	c := config.Config{}
	c.SetDefaults(defaultTxPoolConfig)
	c.FeeRecipient = etherBase.String()
	configJSON, err := json.Marshal(c)
	require.NoError(t, err)
	// configure a network upgrade to remove the reward manager
	// arbitrary choice ahead of enableAllowListTimestamp
	// configure a network upgrade to remove the reward manager
	disableTime := time.Now().Add(10 * time.Hour)

	// configure a network upgrade to remove the allowlist
	upgradeConfig := fmt.Sprintf(`
		{
			"precompileUpgrades": [
				{
					"rewardManagerConfig": {
						"blockTimestamp": %d,
						"disable": true
					}
				}
			]
		}
		`, disableTime.Unix())
	issuer, vm, _, _ := GenesisVM(t, true, string(genesisJSON), string(configJSON), upgradeConfig)

	defer func() {
		require.NoError(t, vm.Shutdown(context.Background()))
	}()

	newTxPoolHeadChan := make(chan core.NewTxPoolReorgEvent, 1)
	vm.txPool.SubscribeNewReorgEvent(newTxPoolHeadChan)

	data, err := rewardmanager.PackAllowFeeRecipients()
	require.NoError(t, err)

	gas := 21000 + 240 + rewardmanager.SetRewardAddressGasCost + rewardmanager.RewardAddressChangedEventGasCost // 21000 for tx, 240 for tx data

	tx := types.NewTransaction(uint64(0), rewardmanager.ContractAddress, big.NewInt(1), gas, big.NewInt(testMinGasPrice), data)

	signedTx, err := types.SignTx(tx, types.NewEIP155Signer(vm.chainConfig.ChainID), testKeys[0])
	require.NoError(t, err)

	txErrors := vm.txPool.AddRemotesSync([]*types.Transaction{signedTx})
	for _, err := range txErrors {
		require.NoError(t, err)
	}

	blk := issueAndAccept(t, issuer, vm)
	newHead := <-newTxPoolHeadChan
	require.Equal(t, newHead.Head.Hash(), common.Hash(blk.ID()))
	ethBlock := blk.(*chain.BlockWrapper).Block.(*Block).ethBlock
	require.Equal(t, constants.BlackholeAddr, ethBlock.Coinbase()) // reward address is activated at this block so this is fine

	tx1 := types.NewTransaction(uint64(0), testEthAddrs[0], big.NewInt(2), 21000, big.NewInt(testMinGasPrice*3), nil)
	signedTx1, err := types.SignTx(tx1, types.NewEIP155Signer(vm.chainConfig.ChainID), testKeys[1])
	require.NoError(t, err)

	txErrors = vm.txPool.AddRemotesSync([]*types.Transaction{signedTx1})
	for _, err := range txErrors {
		require.NoError(t, err)
	}

	blk = issueAndAccept(t, issuer, vm)
	newHead = <-newTxPoolHeadChan
	require.Equal(t, newHead.Head.Hash(), common.Hash(blk.ID()))
	ethBlock = blk.(*chain.BlockWrapper).Block.(*Block).ethBlock
	require.Equal(t, etherBase, ethBlock.Coinbase()) // reward address was activated at previous block
	// Verify that etherBase has received fees
	blkState, err := vm.blockChain.StateAt(ethBlock.Root())
	require.NoError(t, err)

	balance := blkState.GetBalance(etherBase)
	require.Equal(t, 1, balance.Cmp(common.U2560))

	// Test Case: Disable reward manager
	// This should revert back to burning fees
	previousBalance := blkState.GetBalance(constants.BlackholeAddr)

	vm.clock.Set(disableTime) // upgrade takes effect after a block is issued, so we can set vm's clock here.
	tx2 := types.NewTransaction(uint64(1), testEthAddrs[0], big.NewInt(2), 21000, big.NewInt(testMinGasPrice), nil)
	signedTx2, err := types.SignTx(tx2, types.NewEIP155Signer(vm.chainConfig.ChainID), testKeys[1])
	require.NoError(t, err)

	txErrors = vm.txPool.AddRemotesSync([]*types.Transaction{signedTx2})
	for _, err := range txErrors {
		require.NoError(t, err)
	}

	blk = issueAndAccept(t, issuer, vm)
	newHead = <-newTxPoolHeadChan
	require.Equal(t, newHead.Head.Hash(), common.Hash(blk.ID()))
	ethBlock = blk.(*chain.BlockWrapper).Block.(*Block).ethBlock
	require.Equal(t, etherBase, ethBlock.Coinbase()) // reward address was activated at previous block
	require.GreaterOrEqual(t, int64(ethBlock.Time()), disableTime.Unix())

	vm.clock.Set(vm.clock.Time().Add(3 * time.Hour)) // let time pass so that gas price is reduced
	tx2 = types.NewTransaction(uint64(2), testEthAddrs[0], big.NewInt(2), 21000, big.NewInt(testMinGasPrice), nil)
	signedTx2, err = types.SignTx(tx2, types.NewEIP155Signer(vm.chainConfig.ChainID), testKeys[1])
	require.NoError(t, err)

	txErrors = vm.txPool.AddRemotesSync([]*types.Transaction{signedTx2})
	for _, err := range txErrors {
		require.NoError(t, err)
	}

	blk = issueAndAccept(t, issuer, vm)
	newHead = <-newTxPoolHeadChan
	require.Equal(t, newHead.Head.Hash(), common.Hash(blk.ID()))
	ethBlock = blk.(*chain.BlockWrapper).Block.(*Block).ethBlock
	require.Equal(t, constants.BlackholeAddr, ethBlock.Coinbase()) // reward address was activated at previous block
	require.Greater(t, int64(ethBlock.Time()), disableTime.Unix())

	// Verify that Blackhole has received fees
	blkState, err = vm.blockChain.StateAt(ethBlock.Root())
	require.NoError(t, err)

	balance = blkState.GetBalance(constants.BlackholeAddr)
	require.Equal(t, 1, balance.Cmp(previousBalance))
}

func TestSkipChainConfigCheckCompatible(t *testing.T) {
	// The most recent network upgrade in Subnet-EVM is SubnetEVM itself, which cannot be disabled for this test since it results in
	// disabling dynamic fees and causes a panic since some code assumes that this is enabled.
	// TODO update this test when there is a future network upgrade that can be skipped in the config.
	t.Skip("no skippable upgrades")
	// Hack: registering metrics uses global variables, so we need to disable metrics here so that we can initialize the VM twice.
	metrics.Enabled = false
	defer func() { metrics.Enabled = true }()

	issuer, vm, dbManager, appSender := GenesisVM(t, true, genesisJSONPreSubnetEVM, `{"pruning-enabled":true}`, "")

	defer func() {
		if err := vm.Shutdown(context.Background()); err != nil {
			t.Fatal(err)
		}
	}()

	newTxPoolHeadChan := make(chan core.NewTxPoolReorgEvent, 1)
	vm.txPool.SubscribeNewReorgEvent(newTxPoolHeadChan)

	key, err := utils.NewKey(rand.Reader)
	if err != nil {
		t.Fatal(err)
	}

	tx := types.NewTransaction(uint64(0), key.Address, firstTxAmount, 21000, big.NewInt(testMinGasPrice), nil)
	signedTx, err := types.SignTx(tx, types.NewEIP155Signer(vm.chainConfig.ChainID), testKeys[0])
	if err != nil {
		t.Fatal(err)
	}
	errs := vm.txPool.AddRemotesSync([]*types.Transaction{signedTx})
	for i, err := range errs {
		if err != nil {
			t.Fatalf("Failed to add tx at index %d: %s", i, err)
		}
	}

	blk := issueAndAccept(t, issuer, vm)
	newHead := <-newTxPoolHeadChan
	if newHead.Head.Hash() != common.Hash(blk.ID()) {
		t.Fatalf("Expected new block to match")
	}

	reinitVM := &VM{}
	// use the block's timestamp instead of 0 since rewind to genesis
	// is hardcoded to be allowed in core/genesis.go.
	genesisWithUpgrade := &core.Genesis{}
	require.NoError(t, json.Unmarshal([]byte(genesisJSONPreSubnetEVM), genesisWithUpgrade))
	params.GetExtra(genesisWithUpgrade.Config).SubnetEVMTimestamp = utils.TimeToNewUint64(blk.Timestamp())
	genesisWithUpgradeBytes, err := json.Marshal(genesisWithUpgrade)
	require.NoError(t, err)

	// this will not be allowed
	err = reinitVM.Initialize(context.Background(), vm.ctx, dbManager, genesisWithUpgradeBytes, []byte{}, []byte{}, issuer, []*commonEng.Fx{}, appSender)
	require.ErrorContains(t, err, "mismatching SubnetEVM fork block timestamp in database")

	// try again with skip-upgrade-check
	config := []byte(`{"skip-upgrade-check": true}`)
	err = reinitVM.Initialize(context.Background(), vm.ctx, dbManager, genesisWithUpgradeBytes, []byte{}, config, issuer, []*commonEng.Fx{}, appSender)
	require.NoError(t, err)
	require.NoError(t, reinitVM.Shutdown(context.Background()))
}

func TestParentBeaconRootBlock(t *testing.T) {
	tests := []struct {
		name          string
		genesisJSON   string
		beaconRoot    *common.Hash
		expectedError bool
		errString     string
	}{
		{
			name:          "non-empty parent beacon root in Durango",
			genesisJSON:   genesisJSONDurango,
			beaconRoot:    &common.Hash{0x01},
			expectedError: true,
			// err string wont work because it will also fail with blob gas is non-empty (zeroed)
		},
		{
			name:          "empty parent beacon root in Durango",
			genesisJSON:   genesisJSONDurango,
			beaconRoot:    &common.Hash{},
			expectedError: true,
		},
		{
			name:          "nil parent beacon root in Durango",
			genesisJSON:   genesisJSONDurango,
			beaconRoot:    nil,
			expectedError: false,
		},
		{
			name:          "non-empty parent beacon root in E-Upgrade (Cancun)",
			genesisJSON:   genesisJSONEtna,
			beaconRoot:    &common.Hash{0x01},
			expectedError: true,
			errString:     "expected empty hash",
		},
		{
			name:          "empty parent beacon root in E-Upgrade (Cancun)",
			genesisJSON:   genesisJSONEtna,
			beaconRoot:    &common.Hash{},
			expectedError: false,
		},
		{
			name:          "nil parent beacon root in E-Upgrade (Cancun)",
			genesisJSON:   genesisJSONEtna,
			beaconRoot:    nil,
			expectedError: true,
			errString:     "header is missing parentBeaconRoot",
		},
	}

	for _, test := range tests {
		t.Run(test.name, func(t *testing.T) {
			issuer, vm, _, _ := GenesisVM(t, true, test.genesisJSON, "", "")

			defer func() {
				if err := vm.Shutdown(context.Background()); err != nil {
					t.Fatal(err)
				}
			}()

			tx := types.NewTransaction(uint64(0), testEthAddrs[1], firstTxAmount, 21000, big.NewInt(testMinGasPrice), nil)
			signedTx, err := types.SignTx(tx, types.NewEIP155Signer(vm.chainConfig.ChainID), testKeys[0])
			if err != nil {
				t.Fatal(err)
			}

			txErrors := vm.txPool.AddRemotesSync([]*types.Transaction{signedTx})
			for i, err := range txErrors {
				if err != nil {
					t.Fatalf("Failed to add tx at index %d: %s", i, err)
				}
			}

			<-issuer

			blk, err := vm.BuildBlock(context.Background())
			if err != nil {
				t.Fatalf("Failed to build block with import transaction: %s", err)
			}

			// Modify the block to have a parent beacon root
			ethBlock := blk.(*chain.BlockWrapper).Block.(*Block).ethBlock
			header := types.CopyHeader(ethBlock.Header())
			header.ParentBeaconRoot = test.beaconRoot
			parentBeaconEthBlock := ethBlock.WithSeal(header)

			parentBeaconBlock := vm.newBlock(parentBeaconEthBlock)

			errCheck := func(err error) {
				if test.expectedError {
					if test.errString != "" {
						require.ErrorContains(t, err, test.errString)
					} else {
						require.Error(t, err)
					}
				} else {
					require.NoError(t, err)
				}
			}

			_, err = vm.ParseBlock(context.Background(), parentBeaconBlock.Bytes())
			errCheck(err)
			err = parentBeaconBlock.Verify(context.Background())
			errCheck(err)
		})
	}
}

func TestStandaloneDB(t *testing.T) {
	vm := &VM{}
	ctx := utils.TestSnowContext()
	baseDB := memdb.New()
	atomicMemory := atomic.NewMemory(prefixdb.New([]byte{0}, baseDB))
	ctx.SharedMemory = atomicMemory.NewSharedMemory(ctx.ChainID)
	issuer := make(chan commonEng.Message, 1)
	sharedDB := prefixdb.New([]byte{1}, baseDB)
	genesisBytes := buildGenesisTest(t, genesisJSONLatest)
	// alter network ID to use standalone database
	ctx.NetworkID = 123456
	appSender := &enginetest.Sender{T: t}
	appSender.CantSendAppGossip = true
	appSender.SendAppGossipF = func(context.Context, commonEng.SendConfig, []byte) error { return nil }
	configJSON := `{"database-type": "memdb"}`

	isDBEmpty := func(db database.Database) bool {
		it := db.NewIterator()
		defer it.Release()
		return !it.Next()
	}
	// Ensure that the database is empty
	require.True(t, isDBEmpty(baseDB))

	err := vm.Initialize(
		context.Background(),
		ctx,
		sharedDB,
		genesisBytes,
		nil,
		[]byte(configJSON),
		issuer,
		[]*commonEng.Fx{},
		appSender,
	)
	defer vm.Shutdown(context.Background())
	require.NoError(t, err, "error initializing VM")
	require.NoError(t, vm.SetState(context.Background(), snow.Bootstrapping))
	require.NoError(t, vm.SetState(context.Background(), snow.NormalOp))

	// Issue a block
	acceptedBlockEvent := make(chan core.ChainEvent, 1)
	vm.blockChain.SubscribeChainAcceptedEvent(acceptedBlockEvent)
	tx0 := types.NewTransaction(uint64(0), testEthAddrs[0], big.NewInt(1), 21000, big.NewInt(testMinGasPrice), nil)
	signedTx0, err := types.SignTx(tx0, types.NewEIP155Signer(vm.chainConfig.ChainID), testKeys[0])
	require.NoError(t, err)
	errs := vm.txPool.AddRemotesSync([]*types.Transaction{signedTx0})
	require.NoError(t, errs[0])

	// accept block
	blk := issueAndAccept(t, issuer, vm)
	newBlock := <-acceptedBlockEvent
	require.Equal(t, newBlock.Block.Hash(), common.Hash(blk.ID()))

	// Ensure that the shared database is empty
	assert.True(t, isDBEmpty(baseDB))
	// Ensure that the standalone database is not empty
	assert.False(t, isDBEmpty(vm.db))
	assert.False(t, isDBEmpty(vm.acceptedBlockDB))
}<|MERGE_RESOLUTION|>--- conflicted
+++ resolved
@@ -46,12 +46,9 @@
 	"github.com/ava-labs/subnet-evm/eth"
 	"github.com/ava-labs/subnet-evm/metrics"
 	"github.com/ava-labs/subnet-evm/params"
-<<<<<<< HEAD
 	"github.com/ava-labs/subnet-evm/params/extras"
-=======
 	"github.com/ava-labs/subnet-evm/plugin/evm/config"
 	"github.com/ava-labs/subnet-evm/plugin/evm/header"
->>>>>>> 8d13faaa
 	"github.com/ava-labs/subnet-evm/precompile/allowlist"
 	"github.com/ava-labs/subnet-evm/precompile/contracts/deployerallowlist"
 	"github.com/ava-labs/subnet-evm/precompile/contracts/feemanager"
@@ -70,11 +67,6 @@
 	testMinGasPrice int64 = 225_000_000_000
 	testKeys        []*ecdsa.PrivateKey
 	testEthAddrs    []common.Address // testEthAddrs[i] corresponds to testKeys[i]
-<<<<<<< HEAD
-	username        = "Johns"
-	password        = "CjasdjhiPeirbSenfeI13" // #nosec G101
-=======
->>>>>>> 8d13faaa
 
 	firstTxAmount  = new(big.Int).Mul(big.NewInt(testMinGasPrice), big.NewInt(21000*100))
 	genesisBalance = new(big.Int).Mul(big.NewInt(testMinGasPrice), big.NewInt(21000*1000))
@@ -1995,7 +1987,8 @@
 	if ethBlk.BlockGasCost() == nil || ethBlk.BlockGasCost().Cmp(big.NewInt(100)) < 0 {
 		t.Fatalf("expected blockGasCost to be at least 100 but got %d", ethBlk.BlockGasCost())
 	}
-	minRequiredTip, err := header.EstimateRequiredTip(vm.chainConfig, ethBlk.Header())
+	chainConfig := params.GetExtra(vm.chainConfig)
+	minRequiredTip, err := header.EstimateRequiredTip(chainConfig, ethBlk.Header())
 	if err != nil {
 		t.Fatal(err)
 	}
