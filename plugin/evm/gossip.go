--- conflicted
+++ resolved
@@ -121,10 +121,7 @@
 }
 
 func (g *GossipEthTxPool) Subscribe(ctx context.Context) {
-<<<<<<< HEAD
-	g.mempool.SubscribeTransactions(g.pendingTxs, false) // XXX: passing reorgs = false
-=======
-	sub := g.mempool.SubscribeNewTxsEvent(g.pendingTxs)
+	sub := g.mempool.SubscribeTransactions(g.pendingTxs, false) // XXX: passing reorgs = false
 	if sub == nil {
 		log.Warn("failed to subscribe to new txs event")
 		return
@@ -134,7 +131,6 @@
 		sub.Unsubscribe()
 		g.subscribed.CompareAndSwap(true, false)
 	}()
->>>>>>> 5e7c6925
 
 	for {
 		select {
