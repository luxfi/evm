--- conflicted
+++ resolved
@@ -11,11 +11,7 @@
 	// GitCommit is set by the build script
 	GitCommit string
 	// Version is the version of Subnet EVM
-<<<<<<< HEAD
-	Version string = "v0.7.1"
-=======
 	Version string = "v0.7.2"
->>>>>>> 8d13faaa
 )
 
 func init() {
