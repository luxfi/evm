--- conflicted
+++ resolved
@@ -5,12 +5,7 @@
 
 import (
 	"time"
-
-<<<<<<< HEAD
 	"github.com/luxdefi/evm/metrics"
-=======
-	"github.com/ava-labs/libevm/metrics"
->>>>>>> 7abb4c64
 )
 
 // RequestHandlerStats provides the interface for metrics for app requests.
