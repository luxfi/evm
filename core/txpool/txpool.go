// (c) 2019-2020, Ava Labs, Inc.
//
// This file is a derived work, based on the go-ethereum library whose original
// notices appear below.
//
// It is distributed under a license compatible with the licensing terms of the
// original code from which it is derived.
//
// Much love to the original authors for their work.
// **********
// Copyright 2023 The go-ethereum Authors
// This file is part of the go-ethereum library.
//
// The go-ethereum library is free software: you can redistribute it and/or modify
// it under the terms of the GNU Lesser General Public License as published by
// the Free Software Foundation, either version 3 of the License, or
// (at your option) any later version.
//
// The go-ethereum library is distributed in the hope that it will be useful,
// but WITHOUT ANY WARRANTY; without even the implied warranty of
// MERCHANTABILITY or FITNESS FOR A PARTICULAR PURPOSE. See the
// GNU Lesser General Public License for more details.
//
// You should have received a copy of the GNU Lesser General Public License
// along with the go-ethereum library. If not, see <http://www.gnu.org/licenses/>.

package txpool

import (
	"errors"
	"fmt"
	"math/big"
	"sync"
	"sync/atomic"

<<<<<<< HEAD
	"github.com/luxdefi/evm/commontype"
	"github.com/luxdefi/evm/consensus/dummy"
	"github.com/luxdefi/evm/core"
	"github.com/luxdefi/evm/core/state"
	"github.com/luxdefi/evm/core/types"
	"github.com/luxdefi/evm/metrics"
	"github.com/luxdefi/evm/params"
	"github.com/luxdefi/evm/precompile/contracts/feemanager"
	"github.com/luxdefi/evm/precompile/contracts/txallowlist"
	"github.com/luxdefi/evm/utils"
	"github.com/luxdefi/evm/vmerrs"

	"github.com/ethereum/go-ethereum/common"
	"github.com/ethereum/go-ethereum/common/prque"
	"github.com/ethereum/go-ethereum/event"
	"github.com/ethereum/go-ethereum/log"
)

const (
	// chainHeadChanSize is the size of channel listening to ChainHeadEvent.
	chainHeadChanSize = 10

	// txSlotSize is used to calculate how many data slots a single transaction
	// takes up based on its size. The slots are used as DoS protection, ensuring
	// that validating a new transaction remains a constant operation (in reality
	// O(maxslots), where max slots are 4 currently).
	txSlotSize = 32 * 1024

	// txMaxSize is the maximum size a single transaction can have. This field has
	// non-trivial consequences: larger transactions are significantly harder and
	// more expensive to propagate; larger transactions also take more resources
	// to validate whether they fit into the pool or not.
	//
	// Note: the max contract size is 24KB
	txMaxSize = 4 * txSlotSize // 128KB
=======
	"github.com/ava-labs/libevm/common"
	"github.com/ava-labs/libevm/core/types"
	"github.com/ava-labs/libevm/event"
	"github.com/ava-labs/libevm/log"
	"github.com/ava-labs/libevm/metrics"
	"github.com/ava-labs/subnet-evm/core"
>>>>>>> 7abb4c64
)

var (
	// ErrOverdraft is returned if a transaction would cause the senders balance to go negative
	// thus invalidating a potential large number of transactions.
	ErrOverdraft = errors.New("transaction would cause overdraft")
)

// TxStatus is the current status of a transaction as seen by the pool.
type TxStatus uint

const (
	TxStatusUnknown TxStatus = iota
	TxStatusQueued
	TxStatusPending
)

var (
	// reservationsGaugeName is the prefix of a per-subpool address reservation
	// metric.
	//
	// This is mostly a sanity metric to ensure there's no bug that would make
	// some subpool hog all the reservations due to mis-accounting.
	reservationsGaugeName = "txpool/reservations"
)

// BlockChain defines the minimal set of methods needed to back a tx pool with
// a chain. Exists to allow mocking the live chain out of tests.
type BlockChain interface {
	// CurrentBlock returns the current head of the chain.
	CurrentBlock() *types.Header

	// SubscribeChainHeadEvent subscribes to new blocks being added to the chain.
	SubscribeChainHeadEvent(ch chan<- core.ChainHeadEvent) event.Subscription
}

// TxPool is an aggregator for various transaction specific pools, collectively
// tracking all the transactions deemed interesting by the node. Transactions
// enter the pool when they are received from the network or submitted locally.
// They exit the pool when they are included in the blockchain or evicted due to
// resource constraints.
type TxPool struct {
	subpools []SubPool // List of subpools for specialized transaction handling

	reservations map[common.Address]SubPool // Map with the account to pool reservations
	reserveLock  sync.Mutex                 // Lock protecting the account reservations

	subs event.SubscriptionScope // Subscription scope to unsubscribe all on shutdown
	quit chan chan error         // Quit channel to tear down the head updater
	term chan struct{}           // Termination channel to detect a closed pool

	sync chan chan error // Testing / simulator channel to block until internal reset is done

	gasTip    atomic.Pointer[big.Int] // Remember last value set so it can be retrieved
	reorgFeed event.Feed
}

// New creates a new transaction pool to gather, sort and filter inbound
// transactions from the network.
func New(gasTip uint64, chain BlockChain, subpools []SubPool) (*TxPool, error) {
	// Retrieve the current head so that all subpools and this main coordinator
	// pool will have the same starting state, even if the chain moves forward
	// during initialization.
	head := chain.CurrentBlock()

	pool := &TxPool{
		subpools:     subpools,
		reservations: make(map[common.Address]SubPool),
		quit:         make(chan chan error),
		term:         make(chan struct{}),
		sync:         make(chan chan error),
	}
	pool.gasTip.Store(new(big.Int).SetUint64(gasTip))

	for i, subpool := range subpools {
		if err := subpool.Init(gasTip, head, pool.reserver(i, subpool)); err != nil {
			for j := i - 1; j >= 0; j-- {
				subpools[j].Close()
			}
			return nil, err
		}
	}

	// Subscribe to chain head events to trigger subpool resets
	var (
		newHeadCh  = make(chan core.ChainHeadEvent)
		newHeadSub = chain.SubscribeChainHeadEvent(newHeadCh)
	)
	go func() {
		pool.loop(head, newHeadCh)
		newHeadSub.Unsubscribe()
	}()
	return pool, nil
}

// reserver is a method to create an address reservation callback to exclusively
// assign/deassign addresses to/from subpools. This can ensure that at any point
// in time, only a single subpool is able to manage an account, avoiding cross
// subpool eviction issues and nonce conflicts.
func (p *TxPool) reserver(id int, subpool SubPool) AddressReserver {
	return func(addr common.Address, reserve bool) error {
		p.reserveLock.Lock()
		defer p.reserveLock.Unlock()

		owner, exists := p.reservations[addr]
		if reserve {
			// Double reservations are forbidden even from the same pool to
			// avoid subtle bugs in the long term.
			if exists {
				if owner == subpool {
					log.Error("pool attempted to reserve already-owned address", "address", addr)
					return nil // Ignore fault to give the pool a chance to recover while the bug gets fixed
				}
				return ErrAlreadyReserved
			}
			p.reservations[addr] = subpool
			if metrics.Enabled {
				m := fmt.Sprintf("%s/%d", reservationsGaugeName, id)
				metrics.GetOrRegisterGauge(m, nil).Inc(1)
			}
			return nil
		}
		// Ensure subpools only attempt to unreserve their own owned addresses,
		// otherwise flag as a programming error.
		if !exists {
			log.Error("pool attempted to unreserve non-reserved address", "address", addr)
			return errors.New("address not reserved")
		}
		if subpool != owner {
			log.Error("pool attempted to unreserve non-owned address", "address", addr)
			return errors.New("address not owned")
		}
		delete(p.reservations, addr)
		if metrics.Enabled {
			m := fmt.Sprintf("%s/%d", reservationsGaugeName, id)
			metrics.GetOrRegisterGauge(m, nil).Dec(1)
		}
		return nil
	}
}

// Close terminates the transaction pool and all its subpools.
func (p *TxPool) Close() error {
	p.subs.Close()

	var errs []error

	// Terminate the reset loop and wait for it to finish
	errc := make(chan error)
	p.quit <- errc
	if err := <-errc; err != nil {
		errs = append(errs, err)
	}
	// Terminate each subpool
	for _, subpool := range p.subpools {
		if err := subpool.Close(); err != nil {
			errs = append(errs, err)
		}
	}
	// Unsubscribe anyone still listening for tx events
	p.subs.Close()

	if len(errs) > 0 {
		return fmt.Errorf("subpool close errors: %v", errs)
	}
	return nil
}

// loop is the transaction pool's main event loop, waiting for and reacting to
// outside blockchain events as well as for various reporting and transaction
// eviction events.
func (p *TxPool) loop(head *types.Header, newHeadCh <-chan core.ChainHeadEvent) {
	// Close the termination marker when the pool stops
	defer close(p.term)

	// Track the previous and current head to feed to an idle reset
	var (
		oldHead = head
		newHead = oldHead
	)
	// Consume chain head events and start resets when none is running
	var (
		resetBusy = make(chan struct{}, 1) // Allow 1 reset to run concurrently
		resetDone = make(chan *types.Header)

		resetForced bool       // Whether a forced reset was requested, only used in simulator mode
		resetWaiter chan error // Channel waiting on a forced reset, only used in simulator mode
	)
	// Notify the live reset waiter to not block if the txpool is closed.
	defer func() {
		if resetWaiter != nil {
			resetWaiter <- errors.New("pool already terminated")
			resetWaiter = nil
		}
	}()
	var errc chan error
	for errc == nil {
		// Something interesting might have happened, run a reset if there is
		// one needed but none is running. The resetter will run on its own
		// goroutine to allow chain head events to be consumed contiguously.
		if newHead != oldHead || resetForced {
			// Try to inject a busy marker and start a reset if successful
			select {
			case resetBusy <- struct{}{}:
				// Busy marker injected, start a new subpool reset
				go func(oldHead, newHead *types.Header) {
					for _, subpool := range p.subpools {
						subpool.Reset(oldHead, newHead)
					}
					p.reorgFeed.Send(core.NewTxPoolReorgEvent{Head: newHead})
					resetDone <- newHead
				}(oldHead, newHead)

				// If the reset operation was explicitly requested, consider it
				// being fulfilled and drop the request marker. If it was not,
				// this is a noop.
				resetForced = false

			default:
				// Reset already running, wait until it finishes.
				//
				// Note, this will not drop any forced reset request. If a forced
				// reset was requested, but we were busy, then when the currently
				// running reset finishes, a new one will be spun up.
			}
		}
		// Wait for the next chain head event or a previous reset finish
		select {
		case event := <-newHeadCh:
			// Chain moved forward, store the head for later consumption
			newHead = event.Block.Header()

		case head := <-resetDone:
			// Previous reset finished, update the old head and allow a new reset
			oldHead = head
			<-resetBusy

			// If someone is waiting for a reset to finish, notify them, unless
			// the forced op is still pending. In that case, wait another round
			// of resets.
			if resetWaiter != nil && !resetForced {
				resetWaiter <- nil
				resetWaiter = nil
			}

		case errc = <-p.quit:
			// Termination requested, break out on the next loop round

		case syncc := <-p.sync:
			// Transaction pool is running inside a simulator, and we are about
			// to create a new block. Request a forced sync operation to ensure
			// that any running reset operation finishes to make block imports
			// deterministic. On top of that, run a new reset operation to make
			// transaction insertions deterministic instead of being stuck in a
			// queue waiting for a reset.
			resetForced = true
			resetWaiter = syncc
		}
	}
	// Notify the closer of termination (no error possible for now)
	errc <- nil
}

// GasTip returns the current gas tip enforced by the transaction pool.
func (p *TxPool) GasTip() *big.Int {
	return new(big.Int).Set(p.gasTip.Load())
}

// SetGasTip updates the minimum gas tip required by the transaction pool for a
// new transaction, and drops all transactions below this threshold.
func (p *TxPool) SetGasTip(tip *big.Int) {
	p.gasTip.Store(new(big.Int).Set(tip))

	for _, subpool := range p.subpools {
		subpool.SetGasTip(tip)
	}
}

// SetMinFee updates the minimum fee required by the transaction pool for a
// new transaction, and drops all transactions below this threshold.
func (p *TxPool) SetMinFee(fee *big.Int) {
	for _, subpool := range p.subpools {
		subpool.SetMinFee(fee)
	}
}

// Has returns an indicator whether the pool has a transaction cached with the
// given hash.
func (p *TxPool) Has(hash common.Hash) bool {
	for _, subpool := range p.subpools {
		if subpool.Has(hash) {
			return true
		}
	}
	return false
}

// HasLocal returns an indicator whether the pool has a local transaction cached
// with the given hash.
func (p *TxPool) HasLocal(hash common.Hash) bool {
	for _, subpool := range p.subpools {
		if subpool.HasLocal(hash) {
			return true
		}
	}
	return false
}

// Get returns a transaction if it is contained in the pool, or nil otherwise.
func (p *TxPool) Get(hash common.Hash) *types.Transaction {
	for _, subpool := range p.subpools {
		if tx := subpool.Get(hash); tx != nil {
			return tx
		}
	}
	return nil
}

// Add enqueues a batch of transactions into the pool if they are valid. Due
// to the large transaction churn, add may postpone fully integrating the tx
// to a later point to batch multiple ones together.
func (p *TxPool) Add(txs []*types.Transaction, local bool, sync bool) []error {
	// Split the input transactions between the subpools. It shouldn't really
	// happen that we receive merged batches, but better graceful than strange
	// errors.
	//
	// We also need to track how the transactions were split across the subpools,
	// so we can piece back the returned errors into the original order.
	txsets := make([][]*types.Transaction, len(p.subpools))
	splits := make([]int, len(txs))

	for i, tx := range txs {
		// Mark this transaction belonging to no-subpool
		splits[i] = -1

		// Try to find a subpool that accepts the transaction
		for j, subpool := range p.subpools {
			if subpool.Filter(tx) {
				txsets[j] = append(txsets[j], tx)
				splits[i] = j
				break
			}
		}
	}
	// Add the transactions split apart to the individual subpools and piece
	// back the errors into the original sort order.
	errsets := make([][]error, len(p.subpools))
	for i := 0; i < len(p.subpools); i++ {
		errsets[i] = p.subpools[i].Add(txsets[i], local, sync)
	}
	errs := make([]error, len(txs))
	for i, split := range splits {
		// If the transaction was rejected by all subpools, mark it unsupported
		if split == -1 {
			errs[i] = core.ErrTxTypeNotSupported
			continue
		}
		// Find which subpool handled it and pull in the corresponding error
		errs[i] = errsets[split][0]
		errsets[split] = errsets[split][1:]
	}
	return errs
}

func (p *TxPool) AddRemotesSync(txs []*types.Transaction) []error {
	return p.Add(txs, false, true)
}

// Pending retrieves all currently processable transactions, grouped by origin
// account and sorted by nonce. The returned transaction set is a copy and can be
// freely modified by calling code.
//
// The transactions can also be pre-filtered by the dynamic fee components to
// reduce allocations and load on downstream subsystems.
func (p *TxPool) Pending(filter PendingFilter) map[common.Address][]*LazyTransaction {
	txs := make(map[common.Address][]*LazyTransaction)
	for _, subpool := range p.subpools {
		for addr, set := range subpool.Pending(filter) {
			txs[addr] = set
		}
	}
	return txs
}

// PendingSize returns the number of pending txs in the tx pool.
//
// The filter parameter can be used to do an extra filtering on the pending
// transactions.
func (p *TxPool) PendingSize(filter PendingFilter) int {
	count := 0
	for _, subpool := range p.subpools {
		for _, txs := range subpool.Pending(filter) {
			count += len(txs)
		}
	}
	return count
}

// IteratePending iterates over [pool.pending] until [f] returns false.
// The caller must not modify [tx].
func (p *TxPool) IteratePending(f func(tx *types.Transaction) bool) {
	for _, subpool := range p.subpools {
		if !subpool.IteratePending(f) {
			return
		}
	}
}

// SubscribeTransactions registers a subscription for new transaction events,
// supporting feeding only newly seen or also resurrected transactions.
func (p *TxPool) SubscribeTransactions(ch chan<- core.NewTxsEvent, reorgs bool) event.Subscription {
	subs := make([]event.Subscription, 0, len(p.subpools))
	for _, subpool := range p.subpools {
		subpool := subpool.SubscribeTransactions(ch, reorgs)
		if subpool == nil {
			continue
		}
		subs = append(subs, subpool)
	}
	return p.subs.Track(event.JoinSubscriptions(subs...))
}

// SubscribeNewReorgEvent registers a subscription of NewReorgEvent and
// starts sending event to the given channel.
func (p *TxPool) SubscribeNewReorgEvent(ch chan<- core.NewTxPoolReorgEvent) event.Subscription {
	return p.subs.Track(p.reorgFeed.Subscribe(ch))
}

// Nonce returns the next nonce of an account, with all transactions executable
// by the pool already applied on top.
func (p *TxPool) Nonce(addr common.Address) uint64 {
	// Since (for now) accounts are unique to subpools, only one pool will have
	// (at max) a non-state nonce. To avoid stateful lookups, just return the
	// highest nonce for now.
	var nonce uint64
	for _, subpool := range p.subpools {
		if next := subpool.Nonce(addr); nonce < next {
			nonce = next
		}
	}
	return nonce
}

// Stats retrieves the current pool stats, namely the number of pending and the
// number of queued (non-executable) transactions.
func (p *TxPool) Stats() (int, int) {
	var runnable, blocked int
	for _, subpool := range p.subpools {
		run, block := subpool.Stats()

		runnable += run
		blocked += block
	}
	return runnable, blocked
}

// Content retrieves the data content of the transaction pool, returning all the
// pending as well as queued transactions, grouped by account and sorted by nonce.
func (p *TxPool) Content() (map[common.Address][]*types.Transaction, map[common.Address][]*types.Transaction) {
	var (
		runnable = make(map[common.Address][]*types.Transaction)
		blocked  = make(map[common.Address][]*types.Transaction)
	)
	for _, subpool := range p.subpools {
		run, block := subpool.Content()

		for addr, txs := range run {
			runnable[addr] = txs
		}
		for addr, txs := range block {
			blocked[addr] = txs
		}
	}
	return runnable, blocked
}

// ContentFrom retrieves the data content of the transaction pool, returning the
// pending as well as queued transactions of this address, grouped by nonce.
func (p *TxPool) ContentFrom(addr common.Address) ([]*types.Transaction, []*types.Transaction) {
	for _, subpool := range p.subpools {
		run, block := subpool.ContentFrom(addr)
		if len(run) != 0 || len(block) != 0 {
			return run, block
		}
	}
	return []*types.Transaction{}, []*types.Transaction{}
}

// Locals retrieves the accounts currently considered local by the pool.
func (p *TxPool) Locals() []common.Address {
	// Retrieve the locals from each subpool and deduplicate them
	locals := make(map[common.Address]struct{})
	for _, subpool := range p.subpools {
		for _, local := range subpool.Locals() {
			locals[local] = struct{}{}
		}
	}
	// Flatten and return the deduplicated local set
	flat := make([]common.Address, 0, len(locals))
	for local := range locals {
		flat = append(flat, local)
	}
	return flat
}

// Status returns the known status (unknown/pending/queued) of a transaction
// identified by its hash.
func (p *TxPool) Status(hash common.Hash) TxStatus {
	for _, subpool := range p.subpools {
		if status := subpool.Status(hash); status != TxStatusUnknown {
			return status
		}
	}
	return TxStatusUnknown
}

// Sync is a helper method for unit tests or simulator runs where the chain events
// are arriving in quick succession, without any time in between them to run the
// internal background reset operations. This method will run an explicit reset
// operation to ensure the pool stabilises, thus avoiding flakey behavior.
//
// Note, do not use this in production / live code. In live code, the pool is
// meant to reset on a separate thread to avoid DoS vectors.
func (p *TxPool) Sync() error {
	sync := make(chan error)
	select {
	case p.sync <- sync:
		return <-sync
	case <-p.term:
		return errors.New("pool already terminated")
	}
<<<<<<< HEAD
}

// promoteTx adds a transaction to the pending (processable) list of transactions
// and returns whether it was inserted or an older was better.
//
// Note, this method assumes the pool lock is held!
func (pool *TxPool) promoteTx(addr common.Address, hash common.Hash, tx *types.Transaction) bool {
	// Try to insert the transaction into the pending queue
	if pool.pending[addr] == nil {
		pool.pending[addr] = newList(true)
	}
	list := pool.pending[addr]

	inserted, old := list.Add(tx, pool.config.PriceBump)
	if !inserted {
		// An older transaction was better, discard this
		pool.all.Remove(hash)
		pool.priced.Removed(1)
		pendingDiscardMeter.Mark(1)
		return false
	}
	// Otherwise discard any previous transaction and mark this
	if old != nil {
		pool.all.Remove(old.Hash())
		pool.priced.Removed(1)
		pendingReplaceMeter.Mark(1)
	} else {
		// Nothing was replaced, bump the pending counter
		pendingGauge.Inc(1)
	}
	// Set the potentially new pending nonce and notify any subsystems of the new tx
	pool.pendingNonces.set(addr, tx.Nonce()+1)

	// Successful promotion, bump the heartbeat
	pool.beats[addr] = time.Now()
	return true
}

// AddLocals enqueues a batch of transactions into the pool if they are valid, marking the
// senders as a local ones, ensuring they go around the local pricing constraints.
//
// This method is used to add transactions from the RPC API and performs synchronous pool
// reorganization and event propagation.
func (pool *TxPool) AddLocals(txs []*types.Transaction) []error {
	return pool.addTxs(txs, !pool.config.NoLocals, true)
}

// AddLocal enqueues a single local transaction into the pool if it is valid. This is
// a convenience wrapper around AddLocals.
func (pool *TxPool) AddLocal(tx *types.Transaction) error {
	errs := pool.AddLocals([]*types.Transaction{tx})
	return errs[0]
}

// AddRemotes enqueues a batch of transactions into the pool if they are valid. If the
// senders are not among the locally tracked ones, full pricing constraints will apply.
//
// This method is used to add transactions from the p2p network and does not wait for pool
// reorganization and internal event propagation.
func (pool *TxPool) AddRemotes(txs []*types.Transaction) []error {
	return pool.addTxs(txs, false, false)
}

// AddRemotesSync is like AddRemotes, but waits for pool reorganization. Tests use this method.
func (pool *TxPool) AddRemotesSync(txs []*types.Transaction) []error {
	return pool.addTxs(txs, false, true)
}

// This is like AddRemotes with a single transaction, but waits for pool reorganization. Tests use this method.
func (pool *TxPool) addRemoteSync(tx *types.Transaction) error {
	errs := pool.AddRemotesSync([]*types.Transaction{tx})
	return errs[0]
}

// AddRemote enqueues a single transaction into the pool if it is valid. This is a convenience
// wrapper around AddRemotes.
//
// Deprecated: use AddRemotes
func (pool *TxPool) AddRemote(tx *types.Transaction) error {
	errs := pool.AddRemotes([]*types.Transaction{tx})
	return errs[0]
}

// addTxs attempts to queue a batch of transactions if they are valid.
func (pool *TxPool) addTxs(txs []*types.Transaction, local, sync bool) []error {
	// Filter out known ones without obtaining the pool lock or recovering signatures
	var (
		errs = make([]error, len(txs))
		news = make([]*types.Transaction, 0, len(txs))
	)
	for i, tx := range txs {
		// If the transaction is known, pre-set the error slot
		if pool.all.Get(tx.Hash()) != nil {
			errs[i] = ErrAlreadyKnown
			knownTxMeter.Mark(1)
			continue
		}
		// Exclude transactions with basic errors, e.g invalid signatures and
		// insufficient intrinsic gas as soon as possible and cache senders
		// in transactions before obtaining lock

		if err := pool.validateTxBasics(tx, local); err != nil {
			errs[i] = err
			invalidTxMeter.Mark(1)
			continue
		}
		// Accumulate all unknown transactions for deeper processing
		news = append(news, tx)
	}
	if len(news) == 0 {
		return errs
	}

	// Process all the new transaction and merge any errors into the original slice
	pool.mu.Lock()
	newErrs, dirtyAddrs := pool.addTxsLocked(news, local)
	pool.mu.Unlock()

	var nilSlot = 0
	for _, err := range newErrs {
		for errs[nilSlot] != nil {
			nilSlot++
		}
		errs[nilSlot] = err
		nilSlot++
	}
	// Reorg the pool internals if needed and return
	done := pool.requestPromoteExecutables(dirtyAddrs)
	if sync {
		<-done
	}
	return errs
}

// addTxsLocked attempts to queue a batch of transactions if they are valid.
// The transaction pool lock must be held.
func (pool *TxPool) addTxsLocked(txs []*types.Transaction, local bool) ([]error, *accountSet) {
	dirty := newAccountSet(pool.signer)
	errs := make([]error, len(txs))
	for i, tx := range txs {
		replaced, err := pool.add(tx, local)
		errs[i] = err
		if err == nil && !replaced {
			dirty.addTx(tx)
		}
	}
	validTxMeter.Mark(int64(len(dirty.accounts)))
	return errs, dirty
}

// Status returns the status (unknown/pending/queued) of a batch of transactions
// identified by their hashes.
func (pool *TxPool) Status(hashes []common.Hash) []TxStatus {
	status := make([]TxStatus, len(hashes))
	for i, hash := range hashes {
		tx := pool.Get(hash)
		if tx == nil {
			continue
		}
		from, _ := types.Sender(pool.signer, tx) // already validated
		pool.mu.RLock()
		if txList := pool.pending[from]; txList != nil && txList.txs.items[tx.Nonce()] != nil {
			status[i] = TxStatusPending
		} else if txList := pool.queue[from]; txList != nil && txList.txs.items[tx.Nonce()] != nil {
			status[i] = TxStatusQueued
		}
		// implicit else: the tx may have been included into a block between
		// checking pool.Get and obtaining the lock. In that case, TxStatusUnknown is correct
		pool.mu.RUnlock()
	}
	return status
}

// Get returns a transaction if it is contained in the pool and nil otherwise.
func (pool *TxPool) Get(hash common.Hash) *types.Transaction {
	return pool.all.Get(hash)
}

// Has returns an indicator whether txpool has a transaction cached with the
// given hash.
func (pool *TxPool) Has(hash common.Hash) bool {
	return pool.all.Get(hash) != nil
}

// Has returns an indicator whether txpool has a local transaction cached with
// the given hash.
func (pool *TxPool) HasLocal(hash common.Hash) bool {
	return pool.all.GetLocal(hash) != nil
}

// RemoveTx removes a single transaction from the queue, moving all subsequent
// transactions back to the future queue.
func (pool *TxPool) RemoveTx(hash common.Hash) {
	pool.mu.Lock()
	defer pool.mu.Unlock()

	pool.removeTx(hash, true)
}

// removeTx removes a single transaction from the queue, moving all subsequent
// transactions back to the future queue.
// Returns the number of transactions removed from the pending queue.
func (pool *TxPool) removeTx(hash common.Hash, outofbound bool) int {
	// Fetch the transaction we wish to delete
	tx := pool.all.Get(hash)
	if tx == nil {
		return 0
	}
	addr, _ := types.Sender(pool.signer, tx) // already validated during insertion

	// Remove it from the list of known transactions
	pool.all.Remove(hash)
	if outofbound {
		pool.priced.Removed(1)
	}
	if pool.locals.contains(addr) {
		localGauge.Dec(1)
	}
	// Remove the transaction from the pending lists and reset the account nonce
	if pending := pool.pending[addr]; pending != nil {
		if removed, invalids := pending.Remove(tx); removed {
			// If no more pending transactions are left, remove the list
			if pending.Empty() {
				delete(pool.pending, addr)
			}
			// Postpone any invalidated transactions
			for _, tx := range invalids {
				// Internal shuffle shouldn't touch the lookup set.
				pool.enqueueTx(tx.Hash(), tx, false, false)
			}
			// Update the account nonce if needed
			pool.pendingNonces.setIfLower(addr, tx.Nonce())
			// Reduce the pending counter
			pendingGauge.Dec(int64(1 + len(invalids)))
			return 1 + len(invalids)
		}
	}
	// Transaction is in the future queue
	if future := pool.queue[addr]; future != nil {
		if removed, _ := future.Remove(tx); removed {
			// Reduce the queued counter
			queuedGauge.Dec(1)
		}
		if future.Empty() {
			delete(pool.queue, addr)
			delete(pool.beats, addr)
		}
	}
	return 0
}

// requestReset requests a pool reset to the new head block.
// The returned channel is closed when the reset has occurred.
func (pool *TxPool) requestReset(oldHead *types.Header, newHead *types.Header) chan struct{} {
	select {
	case pool.reqResetCh <- &txpoolResetRequest{oldHead, newHead}:
		return <-pool.reorgDoneCh
	case <-pool.reorgShutdownCh:
		return pool.reorgShutdownCh
	}
}

// requestPromoteExecutables requests transaction promotion checks for the given addresses.
// The returned channel is closed when the promotion checks have occurred.
func (pool *TxPool) requestPromoteExecutables(set *accountSet) chan struct{} {
	select {
	case pool.reqPromoteCh <- set:
		return <-pool.reorgDoneCh
	case <-pool.reorgShutdownCh:
		return pool.reorgShutdownCh
	}
}

// queueTxEvent enqueues a transaction event to be sent in the next reorg run.
func (pool *TxPool) queueTxEvent(tx *types.Transaction) {
	select {
	case pool.queueTxEventCh <- tx:
	case <-pool.reorgShutdownCh:
	}
}

// scheduleReorgLoop schedules runs of reset and promoteExecutables. Code above should not
// call those methods directly, but request them being run using requestReset and
// requestPromoteExecutables instead.
func (pool *TxPool) scheduleReorgLoop() {
	defer pool.wg.Done()

	var (
		curDone       chan struct{} // non-nil while runReorg is active
		nextDone      = make(chan struct{})
		launchNextRun bool
		reset         *txpoolResetRequest
		dirtyAccounts *accountSet
		queuedEvents  = make(map[common.Address]*sortedMap)
	)
	for {
		// Launch next background reorg if needed
		if curDone == nil && launchNextRun {
			// Run the background reorg and announcements
			go pool.runReorg(nextDone, reset, dirtyAccounts, queuedEvents)

			// Prepare everything for the next round of reorg
			curDone, nextDone = nextDone, make(chan struct{})
			launchNextRun = false

			reset, dirtyAccounts = nil, nil
			queuedEvents = make(map[common.Address]*sortedMap)
		}

		select {
		case req := <-pool.reqResetCh:
			// Reset request: update head if request is already pending.
			if reset == nil {
				reset = req
			} else {
				reset.newHead = req.newHead
			}
			launchNextRun = true
			pool.reorgDoneCh <- nextDone

		case req := <-pool.reqPromoteCh:
			// Promote request: update address set if request is already pending.
			if dirtyAccounts == nil {
				dirtyAccounts = req
			} else {
				dirtyAccounts.merge(req)
			}
			launchNextRun = true
			pool.reorgDoneCh <- nextDone

		case tx := <-pool.queueTxEventCh:
			// Queue up the event, but don't schedule a reorg. It's up to the caller to
			// request one later if they want the events sent.
			addr, _ := types.Sender(pool.signer, tx)
			if _, ok := queuedEvents[addr]; !ok {
				queuedEvents[addr] = newSortedMap()
			}
			queuedEvents[addr].Put(tx)

		case <-curDone:
			curDone = nil

		case <-pool.reorgShutdownCh:
			// Wait for current run to finish.
			if curDone != nil {
				<-curDone
			}
			close(nextDone)
			return
		}
	}
}

// runReorg runs reset and promoteExecutables on behalf of scheduleReorgLoop.
func (pool *TxPool) runReorg(done chan struct{}, reset *txpoolResetRequest, dirtyAccounts *accountSet, events map[common.Address]*sortedMap) {
	defer func(t0 time.Time) {
		reorgDurationTimer.Update(time.Since(t0))
	}(time.Now())
	defer close(done)

	var promoteAddrs []common.Address
	if dirtyAccounts != nil && reset == nil {
		// Only dirty accounts need to be promoted, unless we're resetting.
		// For resets, all addresses in the tx queue will be promoted and
		// the flatten operation can be avoided.
		promoteAddrs = dirtyAccounts.flatten()
	}
	pool.mu.Lock()
	if reset != nil {
		// Reset from the old head to the new, rescheduling any reorged transactions
		pool.reset(reset.oldHead, reset.newHead)

		// Nonces were reset, discard any events that became stale
		for addr := range events {
			events[addr].Forward(pool.pendingNonces.get(addr))
			if events[addr].Len() == 0 {
				delete(events, addr)
			}
		}
		// Reset needs promote for all addresses
		promoteAddrs = make([]common.Address, 0, len(pool.queue))
		for addr := range pool.queue {
			promoteAddrs = append(promoteAddrs, addr)
		}
	}
	// Check for pending transactions for every account that sent new ones
	promoted := pool.promoteExecutables(promoteAddrs)

	// If a new block appeared, validate the pool of pending transactions. This will
	// remove any transaction that has been included in the block or was invalidated
	// because of another transaction (e.g. higher gas price).
	if reset != nil {
		pool.demoteUnexecutables()
		if reset.newHead != nil && pool.chainconfig.IsSubnetEVM(reset.newHead.Time) {
			if err := pool.updateBaseFeeAt(reset.newHead); err != nil {
				log.Error("error at updating base fee in tx pool", "error", err)
			}
		}

		// Update all accounts to the latest known pending nonce
		nonces := make(map[common.Address]uint64, len(pool.pending))
		for addr, list := range pool.pending {
			highestPending := list.LastElement()
			nonces[addr] = highestPending.Nonce() + 1
		}
		pool.pendingNonces.setAll(nonces)
	}
	// Ensure pool.queue and pool.pending sizes stay within the configured limits.
	pool.truncatePending()
	pool.truncateQueue()

	dropBetweenReorgHistogram.Update(int64(pool.changesSinceReorg))
	pool.changesSinceReorg = 0 // Reset change counter
	pool.mu.Unlock()

	if reset != nil && reset.newHead != nil {
		pool.reorgFeed.Send(core.NewTxPoolReorgEvent{Head: reset.newHead})
	}

	// Notify subsystems for newly added transactions
	for _, tx := range promoted {
		addr, _ := types.Sender(pool.signer, tx)
		if _, ok := events[addr]; !ok {
			events[addr] = newSortedMap()
		}
		events[addr].Put(tx)
	}
	if len(events) > 0 {
		var txs []*types.Transaction
		for _, set := range events {
			txs = append(txs, set.Flatten()...)
		}
		pool.txFeed.Send(core.NewTxsEvent{Txs: txs})
	}
}

// reset retrieves the current state of the blockchain and ensures the content
// of the transaction pool is valid with regard to the chain state.
func (pool *TxPool) reset(oldHead, newHead *types.Header) {
	// If we're reorging an old state, reinject all dropped transactions
	var reinject types.Transactions

	if oldHead != nil && oldHead.Hash() != newHead.ParentHash {
		// If the reorg is too deep, avoid doing it (will happen during fast sync)
		oldNum := oldHead.Number.Uint64()
		newNum := newHead.Number.Uint64()

		if depth := uint64(math.Abs(float64(oldNum) - float64(newNum))); depth > 64 {
			log.Debug("Skipping deep transaction reorg", "depth", depth)
		} else {
			// Reorg seems shallow enough to pull in all transactions into memory
			var discarded, included types.Transactions
			var (
				rem = pool.chain.GetBlock(oldHead.Hash(), oldHead.Number.Uint64())
				add = pool.chain.GetBlock(newHead.Hash(), newHead.Number.Uint64())
			)
			if rem == nil {
				// This can happen if a setHead is performed, where we simply discard the old
				// head from the chain.
				// If that is the case, we don't have the lost transactions anymore, and
				// there's nothing to add
				if newNum >= oldNum {
					// If we reorged to a same or higher number, then it's not a case of setHead
					log.Warn("Transaction pool reset with missing oldhead",
						"old", oldHead.Hash(), "oldnum", oldNum, "new", newHead.Hash(), "newnum", newNum)
					return
				}
				// If the reorg ended up on a lower number, it's indicative of setHead being the cause
				log.Debug("Skipping transaction reset caused by setHead",
					"old", oldHead.Hash(), "oldnum", oldNum, "new", newHead.Hash(), "newnum", newNum)
				// We still need to update the current state s.th. the lost transactions can be readded by the user
			} else {
				for rem.NumberU64() > add.NumberU64() {
					discarded = append(discarded, rem.Transactions()...)
					if rem = pool.chain.GetBlock(rem.ParentHash(), rem.NumberU64()-1); rem == nil {
						log.Error("Unrooted old chain seen by tx pool", "block", oldHead.Number, "hash", oldHead.Hash())
						return
					}
				}
				for add.NumberU64() > rem.NumberU64() {
					included = append(included, add.Transactions()...)
					if add = pool.chain.GetBlock(add.ParentHash(), add.NumberU64()-1); add == nil {
						log.Error("Unrooted new chain seen by tx pool", "block", newHead.Number, "hash", newHead.Hash())
						return
					}
				}
				for rem.Hash() != add.Hash() {
					discarded = append(discarded, rem.Transactions()...)
					if rem = pool.chain.GetBlock(rem.ParentHash(), rem.NumberU64()-1); rem == nil {
						log.Error("Unrooted old chain seen by tx pool", "block", oldHead.Number, "hash", oldHead.Hash())
						return
					}
					included = append(included, add.Transactions()...)
					if add = pool.chain.GetBlock(add.ParentHash(), add.NumberU64()-1); add == nil {
						log.Error("Unrooted new chain seen by tx pool", "block", newHead.Number, "hash", newHead.Hash())
						return
					}
				}
				reinject = types.TxDifference(discarded, included)
			}
		}
	}
	// Initialize the internal state to the current head
	if newHead == nil {
		newHead = pool.chain.CurrentBlock() // Special case during testing
	}
	statedb, err := pool.chain.StateAt(newHead.Root)
	if err != nil {
		log.Error("Failed to reset txpool state", "err", err, "root", newHead.Root)
		return
	}
	pool.currentHead = newHead
	pool.currentStateLock.Lock()
	pool.currentState = statedb
	pool.currentStateLock.Unlock()
	pool.pendingNonces = newNoncer(statedb)
	pool.currentMaxGas.Store(newHead.GasLimit)

	// when we reset txPool we should explicitly check if fee struct for min base fee has changed
	// so that we can correctly drop txs with < minBaseFee from tx pool.
	if pool.chainconfig.IsPrecompileEnabled(feemanager.ContractAddress, newHead.Time) {
		feeConfig, _, err := pool.chain.GetFeeConfigAt(newHead)
		if err != nil {
			log.Error("Failed to get fee config state", "err", err, "root", newHead.Root)
			return
		}
		pool.minimumFee = feeConfig.MinBaseFee
	}

	// Inject any transactions discarded due to reorgs
	log.Debug("Reinjecting stale transactions", "count", len(reinject))
	pool.chain.SenderCacher().Recover(pool.signer, reinject)
	pool.addTxsLocked(reinject, false)

	// Update all fork indicator by next pending block number.
	next := new(big.Int).Add(newHead.Number, big.NewInt(1))
	rules := pool.chainconfig.LuxRules(next, newHead.Time)

	pool.rules.Store(&rules)
	pool.eip2718.Store(rules.IsSubnetEVM)
	pool.eip1559.Store(rules.IsSubnetEVM)
	pool.eip3860.Store(rules.IsDUpgrade)
}

// promoteExecutables moves transactions that have become processable from the
// future queue to the set of pending transactions. During this process, all
// invalidated transactions (low nonce, low balance) are deleted.
func (pool *TxPool) promoteExecutables(accounts []common.Address) []*types.Transaction {
	pool.currentStateLock.Lock()
	defer pool.currentStateLock.Unlock()

	// Track the promoted transactions to broadcast them at once
	var promoted []*types.Transaction

	// Iterate over all accounts and promote any executable transactions
	for _, addr := range accounts {
		list := pool.queue[addr]
		if list == nil {
			continue // Just in case someone calls with a non existing account
		}
		// Drop all transactions that are deemed too old (low nonce)
		forwards := list.Forward(pool.currentState.GetNonce(addr))
		for _, tx := range forwards {
			hash := tx.Hash()
			pool.all.Remove(hash)
		}
		log.Trace("Removed old queued transactions", "count", len(forwards))
		// Drop all transactions that are too costly (low balance or out of gas)
		drops, _ := list.Filter(pool.currentState.GetBalance(addr), pool.currentMaxGas.Load())
		for _, tx := range drops {
			hash := tx.Hash()
			pool.all.Remove(hash)
		}
		log.Trace("Removed unpayable queued transactions", "count", len(drops))
		queuedNofundsMeter.Mark(int64(len(drops)))

		// Gather all executable transactions and promote them
		readies := list.Ready(pool.pendingNonces.get(addr))
		for _, tx := range readies {
			hash := tx.Hash()
			if pool.promoteTx(addr, hash, tx) {
				promoted = append(promoted, tx)
			}
		}
		log.Trace("Promoted queued transactions", "count", len(promoted))
		queuedGauge.Dec(int64(len(readies)))

		// Drop all transactions over the allowed limit
		var caps types.Transactions
		if !pool.locals.contains(addr) {
			caps = list.Cap(int(pool.config.AccountQueue))
			for _, tx := range caps {
				hash := tx.Hash()
				pool.all.Remove(hash)
				log.Trace("Removed cap-exceeding queued transaction", "hash", hash)
			}
			queuedRateLimitMeter.Mark(int64(len(caps)))
		}
		// Mark all the items dropped as removed
		pool.priced.Removed(len(forwards) + len(drops) + len(caps))
		queuedGauge.Dec(int64(len(forwards) + len(drops) + len(caps)))
		if pool.locals.contains(addr) {
			localGauge.Dec(int64(len(forwards) + len(drops) + len(caps)))
		}
		// Delete the entire queue entry if it became empty.
		if list.Empty() {
			delete(pool.queue, addr)
			delete(pool.beats, addr)
		}
	}
	return promoted
}

// truncatePending removes transactions from the pending queue if the pool is above the
// pending limit. The algorithm tries to reduce transaction counts by an approximately
// equal number for all for accounts with many pending transactions.
func (pool *TxPool) truncatePending() {
	pending := uint64(0)
	for _, list := range pool.pending {
		pending += uint64(list.Len())
	}
	if pending <= pool.config.GlobalSlots {
		return
	}

	pendingBeforeCap := pending
	// Assemble a spam order to penalize large transactors first
	spammers := prque.New[int64, common.Address](nil)
	for addr, list := range pool.pending {
		// Only evict transactions from high rollers
		if !pool.locals.contains(addr) && uint64(list.Len()) > pool.config.AccountSlots {
			spammers.Push(addr, int64(list.Len()))
		}
	}
	// Gradually drop transactions from offenders
	offenders := []common.Address{}
	for pending > pool.config.GlobalSlots && !spammers.Empty() {
		// Retrieve the next offender if not local address
		offender, _ := spammers.Pop()
		offenders = append(offenders, offender)

		// Equalize balances until all the same or below threshold
		if len(offenders) > 1 {
			// Calculate the equalization threshold for all current offenders
			threshold := pool.pending[offender].Len()

			// Iteratively reduce all offenders until below limit or threshold reached
			for pending > pool.config.GlobalSlots && pool.pending[offenders[len(offenders)-2]].Len() > threshold {
				for i := 0; i < len(offenders)-1; i++ {
					list := pool.pending[offenders[i]]

					caps := list.Cap(list.Len() - 1)
					for _, tx := range caps {
						// Drop the transaction from the global pools too
						hash := tx.Hash()
						pool.all.Remove(hash)

						// Update the account nonce to the dropped transaction
						pool.pendingNonces.setIfLower(offenders[i], tx.Nonce())
						log.Trace("Removed fairness-exceeding pending transaction", "hash", hash)
					}
					pool.priced.Removed(len(caps))
					pendingGauge.Dec(int64(len(caps)))
					if pool.locals.contains(offenders[i]) {
						localGauge.Dec(int64(len(caps)))
					}
					pending--
				}
			}
		}
	}

	// If still above threshold, reduce to limit or min allowance
	if pending > pool.config.GlobalSlots && len(offenders) > 0 {
		for pending > pool.config.GlobalSlots && uint64(pool.pending[offenders[len(offenders)-1]].Len()) > pool.config.AccountSlots {
			for _, addr := range offenders {
				list := pool.pending[addr]

				caps := list.Cap(list.Len() - 1)
				for _, tx := range caps {
					// Drop the transaction from the global pools too
					hash := tx.Hash()
					pool.all.Remove(hash)

					// Update the account nonce to the dropped transaction
					pool.pendingNonces.setIfLower(addr, tx.Nonce())
					log.Trace("Removed fairness-exceeding pending transaction", "hash", hash)
				}
				pool.priced.Removed(len(caps))
				pendingGauge.Dec(int64(len(caps)))
				if pool.locals.contains(addr) {
					localGauge.Dec(int64(len(caps)))
				}
				pending--
			}
		}
	}
	pendingRateLimitMeter.Mark(int64(pendingBeforeCap - pending))
}

// truncateQueue drops the oldest transactions in the queue if the pool is above the global queue limit.
func (pool *TxPool) truncateQueue() {
	queued := uint64(0)
	for _, list := range pool.queue {
		queued += uint64(list.Len())
	}
	if queued <= pool.config.GlobalQueue {
		return
	}

	// Sort all accounts with queued transactions by heartbeat
	addresses := make(addressesByHeartbeat, 0, len(pool.queue))
	for addr := range pool.queue {
		if !pool.locals.contains(addr) { // don't drop locals
			addresses = append(addresses, addressByHeartbeat{addr, pool.beats[addr]})
		}
	}
	sort.Sort(sort.Reverse(addresses))

	// Drop transactions until the total is below the limit or only locals remain
	for drop := queued - pool.config.GlobalQueue; drop > 0 && len(addresses) > 0; {
		addr := addresses[len(addresses)-1]
		list := pool.queue[addr.address]

		addresses = addresses[:len(addresses)-1]

		// Drop all transactions if they are less than the overflow
		if size := uint64(list.Len()); size <= drop {
			for _, tx := range list.Flatten() {
				pool.removeTx(tx.Hash(), true)
			}
			drop -= size
			queuedRateLimitMeter.Mark(int64(size))
			continue
		}
		// Otherwise drop only last few transactions
		txs := list.Flatten()
		for i := len(txs) - 1; i >= 0 && drop > 0; i-- {
			pool.removeTx(txs[i].Hash(), true)
			drop--
			queuedRateLimitMeter.Mark(1)
		}
	}
}

// demoteUnexecutables removes invalid and processed transactions from the pools
// executable/pending queue and any subsequent transactions that become unexecutable
// are moved back into the future queue.
//
// Note: transactions are not marked as removed in the priced list because re-heaping
// is always explicitly triggered by SetBaseFee and it would be unnecessary and wasteful
// to trigger a re-heap is this function
func (pool *TxPool) demoteUnexecutables() {
	pool.currentStateLock.Lock()
	defer pool.currentStateLock.Unlock()

	// Iterate over all accounts and demote any non-executable transactions
	for addr, list := range pool.pending {
		nonce := pool.currentState.GetNonce(addr)

		// Drop all transactions that are deemed too old (low nonce)
		olds := list.Forward(nonce)
		for _, tx := range olds {
			hash := tx.Hash()
			pool.all.Remove(hash)
			log.Trace("Removed old pending transaction", "hash", hash)
		}
		// Drop all transactions that are too costly (low balance or out of gas), and queue any invalids back for later
		drops, invalids := list.Filter(pool.currentState.GetBalance(addr), pool.currentMaxGas.Load())
		for _, tx := range drops {
			hash := tx.Hash()
			log.Trace("Removed unpayable pending transaction", "hash", hash)
			pool.all.Remove(hash)
		}
		pendingNofundsMeter.Mark(int64(len(drops)))

		for _, tx := range invalids {
			hash := tx.Hash()
			log.Trace("Demoting pending transaction", "hash", hash)

			// Internal shuffle shouldn't touch the lookup set.
			pool.enqueueTx(hash, tx, false, false)
		}
		pendingGauge.Dec(int64(len(olds) + len(drops) + len(invalids)))
		if pool.locals.contains(addr) {
			localGauge.Dec(int64(len(olds) + len(drops) + len(invalids)))
		}
		// If there's a gap in front, alert (should never happen) and postpone all transactions
		if list.Len() > 0 && list.txs.Get(nonce) == nil {
			gapped := list.Cap(0)
			for _, tx := range gapped {
				hash := tx.Hash()
				log.Error("Demoting invalidated transaction", "hash", hash)

				// Internal shuffle shouldn't touch the lookup set.
				pool.enqueueTx(hash, tx, false, false)
			}
			pendingGauge.Dec(int64(len(gapped)))
		}
		// Delete the entire pending entry if it became empty.
		if list.Empty() {
			delete(pool.pending, addr)
		}
	}
}

func (pool *TxPool) startPeriodicFeeUpdate() {
	if pool.chainconfig.SubnetEVMTimestamp == nil {
		return
	}

	// Call updateBaseFee here to ensure that there is not a [baseFeeUpdateInterval] delay
	// when starting up in Subnet EVM before the base fee is updated.
	if time.Now().After(utils.Uint64ToTime(pool.chainconfig.SubnetEVMTimestamp)) {
		pool.updateBaseFee()
	}

	pool.wg.Add(1)
	go pool.periodicBaseFeeUpdate()
}

func (pool *TxPool) periodicBaseFeeUpdate() {
	defer pool.wg.Done()

	// Sleep until its time to start the periodic base fee update or the tx pool is shutting down
	select {
	case <-time.After(time.Until(utils.Uint64ToTime(pool.chainconfig.SubnetEVMTimestamp))):
	case <-pool.generalShutdownChan:
		return // Return early if shutting down
	}

	// Update the base fee every [baseFeeUpdateInterval]
	// and shutdown when [generalShutdownChan] is closed by Stop()
	for {
		select {
		case <-time.After(baseFeeUpdateInterval):
			pool.updateBaseFee()
		case <-pool.generalShutdownChan:
			return
		}
	}
}

func (pool *TxPool) updateBaseFee() {
	pool.mu.Lock()
	defer pool.mu.Unlock()

	err := pool.updateBaseFeeAt(pool.currentHead)
	if err != nil {
		log.Error("failed to update base fee", "currentHead", pool.currentHead.Hash(), "err", err)
	}
}

// assumes lock is already held
func (pool *TxPool) updateBaseFeeAt(head *types.Header) error {
	feeConfig, _, err := pool.chain.GetFeeConfigAt(head)
	if err != nil {
		return err
	}
	_, baseFeeEstimate, err := dummy.EstimateNextBaseFee(pool.chainconfig, feeConfig, head, uint64(time.Now().Unix()))
	if err != nil {
		return err
	}
	pool.priced.SetBaseFee(baseFeeEstimate)
	return nil
}

// addressByHeartbeat is an account address tagged with its last activity timestamp.
type addressByHeartbeat struct {
	address   common.Address
	heartbeat time.Time
}

type addressesByHeartbeat []addressByHeartbeat

func (a addressesByHeartbeat) Len() int           { return len(a) }
func (a addressesByHeartbeat) Less(i, j int) bool { return a[i].heartbeat.Before(a[j].heartbeat) }
func (a addressesByHeartbeat) Swap(i, j int)      { a[i], a[j] = a[j], a[i] }

// accountSet is simply a set of addresses to check for existence, and a signer
// capable of deriving addresses from transactions.
type accountSet struct {
	accounts map[common.Address]struct{}
	signer   types.Signer
	cache    *[]common.Address
}

// newAccountSet creates a new address set with an associated signer for sender
// derivations.
func newAccountSet(signer types.Signer, addrs ...common.Address) *accountSet {
	as := &accountSet{
		accounts: make(map[common.Address]struct{}, len(addrs)),
		signer:   signer,
	}
	for _, addr := range addrs {
		as.add(addr)
	}
	return as
}

// contains checks if a given address is contained within the set.
func (as *accountSet) contains(addr common.Address) bool {
	_, exist := as.accounts[addr]
	return exist
}

// containsTx checks if the sender of a given tx is within the set. If the sender
// cannot be derived, this method returns false.
func (as *accountSet) containsTx(tx *types.Transaction) bool {
	if addr, err := types.Sender(as.signer, tx); err == nil {
		return as.contains(addr)
	}
	return false
}

// add inserts a new address into the set to track.
func (as *accountSet) add(addr common.Address) {
	as.accounts[addr] = struct{}{}
	as.cache = nil
}

// addTx adds the sender of tx into the set.
func (as *accountSet) addTx(tx *types.Transaction) {
	if addr, err := types.Sender(as.signer, tx); err == nil {
		as.add(addr)
	}
}

// flatten returns the list of addresses within this set, also caching it for later
// reuse. The returned slice should not be changed!
func (as *accountSet) flatten() []common.Address {
	if as.cache == nil {
		accounts := make([]common.Address, 0, len(as.accounts))
		for account := range as.accounts {
			accounts = append(accounts, account)
		}
		as.cache = &accounts
	}
	return *as.cache
}

// merge adds all addresses from the 'other' set into 'as'.
func (as *accountSet) merge(other *accountSet) {
	for addr := range other.accounts {
		as.accounts[addr] = struct{}{}
	}
	as.cache = nil
}

// lookup is used internally by TxPool to track transactions while allowing
// lookup without mutex contention.
//
// Note, although this type is properly protected against concurrent access, it
// is **not** a type that should ever be mutated or even exposed outside of the
// transaction pool, since its internal state is tightly coupled with the pools
// internal mechanisms. The sole purpose of the type is to permit out-of-bound
// peeking into the pool in TxPool.Get without having to acquire the widely scoped
// TxPool.mu mutex.
//
// This lookup set combines the notion of "local transactions", which is useful
// to build upper-level structure.
type lookup struct {
	slots   int
	lock    sync.RWMutex
	locals  map[common.Hash]*types.Transaction
	remotes map[common.Hash]*types.Transaction
}

// newLookup returns a new lookup structure.
func newLookup() *lookup {
	return &lookup{
		locals:  make(map[common.Hash]*types.Transaction),
		remotes: make(map[common.Hash]*types.Transaction),
	}
}

// Range calls f on each key and value present in the map. The callback passed
// should return the indicator whether the iteration needs to be continued.
// Callers need to specify which set (or both) to be iterated.
func (t *lookup) Range(f func(hash common.Hash, tx *types.Transaction, local bool) bool, local bool, remote bool) {
	t.lock.RLock()
	defer t.lock.RUnlock()

	if local {
		for key, value := range t.locals {
			if !f(key, value, true) {
				return
			}
		}
	}
	if remote {
		for key, value := range t.remotes {
			if !f(key, value, false) {
				return
			}
		}
	}
}

// Get returns a transaction if it exists in the lookup, or nil if not found.
func (t *lookup) Get(hash common.Hash) *types.Transaction {
	t.lock.RLock()
	defer t.lock.RUnlock()

	if tx := t.locals[hash]; tx != nil {
		return tx
	}
	return t.remotes[hash]
}

// GetLocal returns a transaction if it exists in the lookup, or nil if not found.
func (t *lookup) GetLocal(hash common.Hash) *types.Transaction {
	t.lock.RLock()
	defer t.lock.RUnlock()

	return t.locals[hash]
}

// GetRemote returns a transaction if it exists in the lookup, or nil if not found.
func (t *lookup) GetRemote(hash common.Hash) *types.Transaction {
	t.lock.RLock()
	defer t.lock.RUnlock()

	return t.remotes[hash]
}

// Count returns the current number of transactions in the lookup.
func (t *lookup) Count() int {
	t.lock.RLock()
	defer t.lock.RUnlock()

	return len(t.locals) + len(t.remotes)
}

// LocalCount returns the current number of local transactions in the lookup.
func (t *lookup) LocalCount() int {
	t.lock.RLock()
	defer t.lock.RUnlock()

	return len(t.locals)
}

// RemoteCount returns the current number of remote transactions in the lookup.
func (t *lookup) RemoteCount() int {
	t.lock.RLock()
	defer t.lock.RUnlock()

	return len(t.remotes)
}

// Slots returns the current number of slots used in the lookup.
func (t *lookup) Slots() int {
	t.lock.RLock()
	defer t.lock.RUnlock()

	return t.slots
}

// Add adds a transaction to the lookup.
func (t *lookup) Add(tx *types.Transaction, local bool) {
	t.lock.Lock()
	defer t.lock.Unlock()

	t.slots += numSlots(tx)
	slotsGauge.Update(int64(t.slots))

	if local {
		t.locals[tx.Hash()] = tx
	} else {
		t.remotes[tx.Hash()] = tx
	}
}

// Remove removes a transaction from the lookup.
func (t *lookup) Remove(hash common.Hash) {
	t.lock.Lock()
	defer t.lock.Unlock()

	tx, ok := t.locals[hash]
	if !ok {
		tx, ok = t.remotes[hash]
	}
	if !ok {
		log.Error("No transaction found to be deleted", "hash", hash)
		return
	}
	t.slots -= numSlots(tx)
	slotsGauge.Update(int64(t.slots))

	delete(t.locals, hash)
	delete(t.remotes, hash)
}

// RemoteToLocals migrates the transactions belongs to the given locals to locals
// set. The assumption is held the locals set is thread-safe to be used.
func (t *lookup) RemoteToLocals(locals *accountSet) int {
	t.lock.Lock()
	defer t.lock.Unlock()

	var migrated int
	for hash, tx := range t.remotes {
		if locals.containsTx(tx) {
			t.locals[hash] = tx
			delete(t.remotes, hash)
			migrated += 1
		}
	}
	return migrated
}

// RemotesBelowTip finds all remote transactions below the given tip threshold.
func (t *lookup) RemotesBelowTip(threshold *big.Int) types.Transactions {
	found := make(types.Transactions, 0, 128)
	t.Range(func(hash common.Hash, tx *types.Transaction, local bool) bool {
		if tx.GasTipCapIntCmp(threshold) < 0 {
			found = append(found, tx)
		}
		return true
	}, false, true) // Only iterate remotes
	return found
}

// numSlots calculates the number of slots needed for a single transaction.
func numSlots(tx *types.Transaction) int {
	return int((tx.Size() + txSlotSize - 1) / txSlotSize)
=======
>>>>>>> 7abb4c64
}<|MERGE_RESOLUTION|>--- conflicted
+++ resolved
@@ -32,8 +32,6 @@
 	"math/big"
 	"sync"
 	"sync/atomic"
-
-<<<<<<< HEAD
 	"github.com/luxdefi/evm/commontype"
 	"github.com/luxdefi/evm/consensus/dummy"
 	"github.com/luxdefi/evm/core"
@@ -45,7 +43,6 @@
 	"github.com/luxdefi/evm/precompile/contracts/txallowlist"
 	"github.com/luxdefi/evm/utils"
 	"github.com/luxdefi/evm/vmerrs"
-
 	"github.com/ethereum/go-ethereum/common"
 	"github.com/ethereum/go-ethereum/common/prque"
 	"github.com/ethereum/go-ethereum/event"
@@ -69,14 +66,6 @@
 	//
 	// Note: the max contract size is 24KB
 	txMaxSize = 4 * txSlotSize // 128KB
-=======
-	"github.com/ava-labs/libevm/common"
-	"github.com/ava-labs/libevm/core/types"
-	"github.com/ava-labs/libevm/event"
-	"github.com/ava-labs/libevm/log"
-	"github.com/ava-labs/libevm/metrics"
-	"github.com/ava-labs/subnet-evm/core"
->>>>>>> 7abb4c64
 )
 
 var (
@@ -591,200 +580,6 @@
 		}
 	}
 	return TxStatusUnknown
-}
-
-// Sync is a helper method for unit tests or simulator runs where the chain events
-// are arriving in quick succession, without any time in between them to run the
-// internal background reset operations. This method will run an explicit reset
-// operation to ensure the pool stabilises, thus avoiding flakey behavior.
-//
-// Note, do not use this in production / live code. In live code, the pool is
-// meant to reset on a separate thread to avoid DoS vectors.
-func (p *TxPool) Sync() error {
-	sync := make(chan error)
-	select {
-	case p.sync <- sync:
-		return <-sync
-	case <-p.term:
-		return errors.New("pool already terminated")
-	}
-<<<<<<< HEAD
-}
-
-// promoteTx adds a transaction to the pending (processable) list of transactions
-// and returns whether it was inserted or an older was better.
-//
-// Note, this method assumes the pool lock is held!
-func (pool *TxPool) promoteTx(addr common.Address, hash common.Hash, tx *types.Transaction) bool {
-	// Try to insert the transaction into the pending queue
-	if pool.pending[addr] == nil {
-		pool.pending[addr] = newList(true)
-	}
-	list := pool.pending[addr]
-
-	inserted, old := list.Add(tx, pool.config.PriceBump)
-	if !inserted {
-		// An older transaction was better, discard this
-		pool.all.Remove(hash)
-		pool.priced.Removed(1)
-		pendingDiscardMeter.Mark(1)
-		return false
-	}
-	// Otherwise discard any previous transaction and mark this
-	if old != nil {
-		pool.all.Remove(old.Hash())
-		pool.priced.Removed(1)
-		pendingReplaceMeter.Mark(1)
-	} else {
-		// Nothing was replaced, bump the pending counter
-		pendingGauge.Inc(1)
-	}
-	// Set the potentially new pending nonce and notify any subsystems of the new tx
-	pool.pendingNonces.set(addr, tx.Nonce()+1)
-
-	// Successful promotion, bump the heartbeat
-	pool.beats[addr] = time.Now()
-	return true
-}
-
-// AddLocals enqueues a batch of transactions into the pool if they are valid, marking the
-// senders as a local ones, ensuring they go around the local pricing constraints.
-//
-// This method is used to add transactions from the RPC API and performs synchronous pool
-// reorganization and event propagation.
-func (pool *TxPool) AddLocals(txs []*types.Transaction) []error {
-	return pool.addTxs(txs, !pool.config.NoLocals, true)
-}
-
-// AddLocal enqueues a single local transaction into the pool if it is valid. This is
-// a convenience wrapper around AddLocals.
-func (pool *TxPool) AddLocal(tx *types.Transaction) error {
-	errs := pool.AddLocals([]*types.Transaction{tx})
-	return errs[0]
-}
-
-// AddRemotes enqueues a batch of transactions into the pool if they are valid. If the
-// senders are not among the locally tracked ones, full pricing constraints will apply.
-//
-// This method is used to add transactions from the p2p network and does not wait for pool
-// reorganization and internal event propagation.
-func (pool *TxPool) AddRemotes(txs []*types.Transaction) []error {
-	return pool.addTxs(txs, false, false)
-}
-
-// AddRemotesSync is like AddRemotes, but waits for pool reorganization. Tests use this method.
-func (pool *TxPool) AddRemotesSync(txs []*types.Transaction) []error {
-	return pool.addTxs(txs, false, true)
-}
-
-// This is like AddRemotes with a single transaction, but waits for pool reorganization. Tests use this method.
-func (pool *TxPool) addRemoteSync(tx *types.Transaction) error {
-	errs := pool.AddRemotesSync([]*types.Transaction{tx})
-	return errs[0]
-}
-
-// AddRemote enqueues a single transaction into the pool if it is valid. This is a convenience
-// wrapper around AddRemotes.
-//
-// Deprecated: use AddRemotes
-func (pool *TxPool) AddRemote(tx *types.Transaction) error {
-	errs := pool.AddRemotes([]*types.Transaction{tx})
-	return errs[0]
-}
-
-// addTxs attempts to queue a batch of transactions if they are valid.
-func (pool *TxPool) addTxs(txs []*types.Transaction, local, sync bool) []error {
-	// Filter out known ones without obtaining the pool lock or recovering signatures
-	var (
-		errs = make([]error, len(txs))
-		news = make([]*types.Transaction, 0, len(txs))
-	)
-	for i, tx := range txs {
-		// If the transaction is known, pre-set the error slot
-		if pool.all.Get(tx.Hash()) != nil {
-			errs[i] = ErrAlreadyKnown
-			knownTxMeter.Mark(1)
-			continue
-		}
-		// Exclude transactions with basic errors, e.g invalid signatures and
-		// insufficient intrinsic gas as soon as possible and cache senders
-		// in transactions before obtaining lock
-
-		if err := pool.validateTxBasics(tx, local); err != nil {
-			errs[i] = err
-			invalidTxMeter.Mark(1)
-			continue
-		}
-		// Accumulate all unknown transactions for deeper processing
-		news = append(news, tx)
-	}
-	if len(news) == 0 {
-		return errs
-	}
-
-	// Process all the new transaction and merge any errors into the original slice
-	pool.mu.Lock()
-	newErrs, dirtyAddrs := pool.addTxsLocked(news, local)
-	pool.mu.Unlock()
-
-	var nilSlot = 0
-	for _, err := range newErrs {
-		for errs[nilSlot] != nil {
-			nilSlot++
-		}
-		errs[nilSlot] = err
-		nilSlot++
-	}
-	// Reorg the pool internals if needed and return
-	done := pool.requestPromoteExecutables(dirtyAddrs)
-	if sync {
-		<-done
-	}
-	return errs
-}
-
-// addTxsLocked attempts to queue a batch of transactions if they are valid.
-// The transaction pool lock must be held.
-func (pool *TxPool) addTxsLocked(txs []*types.Transaction, local bool) ([]error, *accountSet) {
-	dirty := newAccountSet(pool.signer)
-	errs := make([]error, len(txs))
-	for i, tx := range txs {
-		replaced, err := pool.add(tx, local)
-		errs[i] = err
-		if err == nil && !replaced {
-			dirty.addTx(tx)
-		}
-	}
-	validTxMeter.Mark(int64(len(dirty.accounts)))
-	return errs, dirty
-}
-
-// Status returns the status (unknown/pending/queued) of a batch of transactions
-// identified by their hashes.
-func (pool *TxPool) Status(hashes []common.Hash) []TxStatus {
-	status := make([]TxStatus, len(hashes))
-	for i, hash := range hashes {
-		tx := pool.Get(hash)
-		if tx == nil {
-			continue
-		}
-		from, _ := types.Sender(pool.signer, tx) // already validated
-		pool.mu.RLock()
-		if txList := pool.pending[from]; txList != nil && txList.txs.items[tx.Nonce()] != nil {
-			status[i] = TxStatusPending
-		} else if txList := pool.queue[from]; txList != nil && txList.txs.items[tx.Nonce()] != nil {
-			status[i] = TxStatusQueued
-		}
-		// implicit else: the tx may have been included into a block between
-		// checking pool.Get and obtaining the lock. In that case, TxStatusUnknown is correct
-		pool.mu.RUnlock()
-	}
-	return status
-}
-
-// Get returns a transaction if it is contained in the pool and nil otherwise.
-func (pool *TxPool) Get(hash common.Hash) *types.Transaction {
-	return pool.all.Get(hash)
 }
 
 // Has returns an indicator whether txpool has a transaction cached with the
@@ -1358,382 +1153,14 @@
 // executable/pending queue and any subsequent transactions that become unexecutable
 // are moved back into the future queue.
 //
-// Note: transactions are not marked as removed in the priced list because re-heaping
-// is always explicitly triggered by SetBaseFee and it would be unnecessary and wasteful
-// to trigger a re-heap is this function
-func (pool *TxPool) demoteUnexecutables() {
-	pool.currentStateLock.Lock()
-	defer pool.currentStateLock.Unlock()
-
-	// Iterate over all accounts and demote any non-executable transactions
-	for addr, list := range pool.pending {
-		nonce := pool.currentState.GetNonce(addr)
-
-		// Drop all transactions that are deemed too old (low nonce)
-		olds := list.Forward(nonce)
-		for _, tx := range olds {
-			hash := tx.Hash()
-			pool.all.Remove(hash)
-			log.Trace("Removed old pending transaction", "hash", hash)
-		}
-		// Drop all transactions that are too costly (low balance or out of gas), and queue any invalids back for later
-		drops, invalids := list.Filter(pool.currentState.GetBalance(addr), pool.currentMaxGas.Load())
-		for _, tx := range drops {
-			hash := tx.Hash()
-			log.Trace("Removed unpayable pending transaction", "hash", hash)
-			pool.all.Remove(hash)
-		}
-		pendingNofundsMeter.Mark(int64(len(drops)))
-
-		for _, tx := range invalids {
-			hash := tx.Hash()
-			log.Trace("Demoting pending transaction", "hash", hash)
-
-			// Internal shuffle shouldn't touch the lookup set.
-			pool.enqueueTx(hash, tx, false, false)
-		}
-		pendingGauge.Dec(int64(len(olds) + len(drops) + len(invalids)))
-		if pool.locals.contains(addr) {
-			localGauge.Dec(int64(len(olds) + len(drops) + len(invalids)))
-		}
-		// If there's a gap in front, alert (should never happen) and postpone all transactions
-		if list.Len() > 0 && list.txs.Get(nonce) == nil {
-			gapped := list.Cap(0)
-			for _, tx := range gapped {
-				hash := tx.Hash()
-				log.Error("Demoting invalidated transaction", "hash", hash)
-
-				// Internal shuffle shouldn't touch the lookup set.
-				pool.enqueueTx(hash, tx, false, false)
-			}
-			pendingGauge.Dec(int64(len(gapped)))
-		}
-		// Delete the entire pending entry if it became empty.
-		if list.Empty() {
-			delete(pool.pending, addr)
-		}
-	}
-}
-
-func (pool *TxPool) startPeriodicFeeUpdate() {
-	if pool.chainconfig.SubnetEVMTimestamp == nil {
-		return
-	}
-
-	// Call updateBaseFee here to ensure that there is not a [baseFeeUpdateInterval] delay
-	// when starting up in Subnet EVM before the base fee is updated.
-	if time.Now().After(utils.Uint64ToTime(pool.chainconfig.SubnetEVMTimestamp)) {
-		pool.updateBaseFee()
-	}
-
-	pool.wg.Add(1)
-	go pool.periodicBaseFeeUpdate()
-}
-
-func (pool *TxPool) periodicBaseFeeUpdate() {
-	defer pool.wg.Done()
-
-	// Sleep until its time to start the periodic base fee update or the tx pool is shutting down
+// Note, do not use this in production / live code. In live code, the pool is
+// meant to reset on a separate thread to avoid DoS vectors.
+func (p *TxPool) Sync() error {
+	sync := make(chan error)
 	select {
-	case <-time.After(time.Until(utils.Uint64ToTime(pool.chainconfig.SubnetEVMTimestamp))):
-	case <-pool.generalShutdownChan:
-		return // Return early if shutting down
-	}
-
-	// Update the base fee every [baseFeeUpdateInterval]
-	// and shutdown when [generalShutdownChan] is closed by Stop()
-	for {
-		select {
-		case <-time.After(baseFeeUpdateInterval):
-			pool.updateBaseFee()
-		case <-pool.generalShutdownChan:
-			return
-		}
-	}
-}
-
-func (pool *TxPool) updateBaseFee() {
-	pool.mu.Lock()
-	defer pool.mu.Unlock()
-
-	err := pool.updateBaseFeeAt(pool.currentHead)
-	if err != nil {
-		log.Error("failed to update base fee", "currentHead", pool.currentHead.Hash(), "err", err)
-	}
-}
-
-// assumes lock is already held
-func (pool *TxPool) updateBaseFeeAt(head *types.Header) error {
-	feeConfig, _, err := pool.chain.GetFeeConfigAt(head)
-	if err != nil {
-		return err
-	}
-	_, baseFeeEstimate, err := dummy.EstimateNextBaseFee(pool.chainconfig, feeConfig, head, uint64(time.Now().Unix()))
-	if err != nil {
-		return err
-	}
-	pool.priced.SetBaseFee(baseFeeEstimate)
-	return nil
-}
-
-// addressByHeartbeat is an account address tagged with its last activity timestamp.
-type addressByHeartbeat struct {
-	address   common.Address
-	heartbeat time.Time
-}
-
-type addressesByHeartbeat []addressByHeartbeat
-
-func (a addressesByHeartbeat) Len() int           { return len(a) }
-func (a addressesByHeartbeat) Less(i, j int) bool { return a[i].heartbeat.Before(a[j].heartbeat) }
-func (a addressesByHeartbeat) Swap(i, j int)      { a[i], a[j] = a[j], a[i] }
-
-// accountSet is simply a set of addresses to check for existence, and a signer
-// capable of deriving addresses from transactions.
-type accountSet struct {
-	accounts map[common.Address]struct{}
-	signer   types.Signer
-	cache    *[]common.Address
-}
-
-// newAccountSet creates a new address set with an associated signer for sender
-// derivations.
-func newAccountSet(signer types.Signer, addrs ...common.Address) *accountSet {
-	as := &accountSet{
-		accounts: make(map[common.Address]struct{}, len(addrs)),
-		signer:   signer,
-	}
-	for _, addr := range addrs {
-		as.add(addr)
-	}
-	return as
-}
-
-// contains checks if a given address is contained within the set.
-func (as *accountSet) contains(addr common.Address) bool {
-	_, exist := as.accounts[addr]
-	return exist
-}
-
-// containsTx checks if the sender of a given tx is within the set. If the sender
-// cannot be derived, this method returns false.
-func (as *accountSet) containsTx(tx *types.Transaction) bool {
-	if addr, err := types.Sender(as.signer, tx); err == nil {
-		return as.contains(addr)
-	}
-	return false
-}
-
-// add inserts a new address into the set to track.
-func (as *accountSet) add(addr common.Address) {
-	as.accounts[addr] = struct{}{}
-	as.cache = nil
-}
-
-// addTx adds the sender of tx into the set.
-func (as *accountSet) addTx(tx *types.Transaction) {
-	if addr, err := types.Sender(as.signer, tx); err == nil {
-		as.add(addr)
-	}
-}
-
-// flatten returns the list of addresses within this set, also caching it for later
-// reuse. The returned slice should not be changed!
-func (as *accountSet) flatten() []common.Address {
-	if as.cache == nil {
-		accounts := make([]common.Address, 0, len(as.accounts))
-		for account := range as.accounts {
-			accounts = append(accounts, account)
-		}
-		as.cache = &accounts
-	}
-	return *as.cache
-}
-
-// merge adds all addresses from the 'other' set into 'as'.
-func (as *accountSet) merge(other *accountSet) {
-	for addr := range other.accounts {
-		as.accounts[addr] = struct{}{}
-	}
-	as.cache = nil
-}
-
-// lookup is used internally by TxPool to track transactions while allowing
-// lookup without mutex contention.
-//
-// Note, although this type is properly protected against concurrent access, it
-// is **not** a type that should ever be mutated or even exposed outside of the
-// transaction pool, since its internal state is tightly coupled with the pools
-// internal mechanisms. The sole purpose of the type is to permit out-of-bound
-// peeking into the pool in TxPool.Get without having to acquire the widely scoped
-// TxPool.mu mutex.
-//
-// This lookup set combines the notion of "local transactions", which is useful
-// to build upper-level structure.
-type lookup struct {
-	slots   int
-	lock    sync.RWMutex
-	locals  map[common.Hash]*types.Transaction
-	remotes map[common.Hash]*types.Transaction
-}
-
-// newLookup returns a new lookup structure.
-func newLookup() *lookup {
-	return &lookup{
-		locals:  make(map[common.Hash]*types.Transaction),
-		remotes: make(map[common.Hash]*types.Transaction),
-	}
-}
-
-// Range calls f on each key and value present in the map. The callback passed
-// should return the indicator whether the iteration needs to be continued.
-// Callers need to specify which set (or both) to be iterated.
-func (t *lookup) Range(f func(hash common.Hash, tx *types.Transaction, local bool) bool, local bool, remote bool) {
-	t.lock.RLock()
-	defer t.lock.RUnlock()
-
-	if local {
-		for key, value := range t.locals {
-			if !f(key, value, true) {
-				return
-			}
-		}
-	}
-	if remote {
-		for key, value := range t.remotes {
-			if !f(key, value, false) {
-				return
-			}
-		}
-	}
-}
-
-// Get returns a transaction if it exists in the lookup, or nil if not found.
-func (t *lookup) Get(hash common.Hash) *types.Transaction {
-	t.lock.RLock()
-	defer t.lock.RUnlock()
-
-	if tx := t.locals[hash]; tx != nil {
-		return tx
-	}
-	return t.remotes[hash]
-}
-
-// GetLocal returns a transaction if it exists in the lookup, or nil if not found.
-func (t *lookup) GetLocal(hash common.Hash) *types.Transaction {
-	t.lock.RLock()
-	defer t.lock.RUnlock()
-
-	return t.locals[hash]
-}
-
-// GetRemote returns a transaction if it exists in the lookup, or nil if not found.
-func (t *lookup) GetRemote(hash common.Hash) *types.Transaction {
-	t.lock.RLock()
-	defer t.lock.RUnlock()
-
-	return t.remotes[hash]
-}
-
-// Count returns the current number of transactions in the lookup.
-func (t *lookup) Count() int {
-	t.lock.RLock()
-	defer t.lock.RUnlock()
-
-	return len(t.locals) + len(t.remotes)
-}
-
-// LocalCount returns the current number of local transactions in the lookup.
-func (t *lookup) LocalCount() int {
-	t.lock.RLock()
-	defer t.lock.RUnlock()
-
-	return len(t.locals)
-}
-
-// RemoteCount returns the current number of remote transactions in the lookup.
-func (t *lookup) RemoteCount() int {
-	t.lock.RLock()
-	defer t.lock.RUnlock()
-
-	return len(t.remotes)
-}
-
-// Slots returns the current number of slots used in the lookup.
-func (t *lookup) Slots() int {
-	t.lock.RLock()
-	defer t.lock.RUnlock()
-
-	return t.slots
-}
-
-// Add adds a transaction to the lookup.
-func (t *lookup) Add(tx *types.Transaction, local bool) {
-	t.lock.Lock()
-	defer t.lock.Unlock()
-
-	t.slots += numSlots(tx)
-	slotsGauge.Update(int64(t.slots))
-
-	if local {
-		t.locals[tx.Hash()] = tx
-	} else {
-		t.remotes[tx.Hash()] = tx
-	}
-}
-
-// Remove removes a transaction from the lookup.
-func (t *lookup) Remove(hash common.Hash) {
-	t.lock.Lock()
-	defer t.lock.Unlock()
-
-	tx, ok := t.locals[hash]
-	if !ok {
-		tx, ok = t.remotes[hash]
-	}
-	if !ok {
-		log.Error("No transaction found to be deleted", "hash", hash)
-		return
-	}
-	t.slots -= numSlots(tx)
-	slotsGauge.Update(int64(t.slots))
-
-	delete(t.locals, hash)
-	delete(t.remotes, hash)
-}
-
-// RemoteToLocals migrates the transactions belongs to the given locals to locals
-// set. The assumption is held the locals set is thread-safe to be used.
-func (t *lookup) RemoteToLocals(locals *accountSet) int {
-	t.lock.Lock()
-	defer t.lock.Unlock()
-
-	var migrated int
-	for hash, tx := range t.remotes {
-		if locals.containsTx(tx) {
-			t.locals[hash] = tx
-			delete(t.remotes, hash)
-			migrated += 1
-		}
-	}
-	return migrated
-}
-
-// RemotesBelowTip finds all remote transactions below the given tip threshold.
-func (t *lookup) RemotesBelowTip(threshold *big.Int) types.Transactions {
-	found := make(types.Transactions, 0, 128)
-	t.Range(func(hash common.Hash, tx *types.Transaction, local bool) bool {
-		if tx.GasTipCapIntCmp(threshold) < 0 {
-			found = append(found, tx)
-		}
-		return true
-	}, false, true) // Only iterate remotes
-	return found
-}
-
-// numSlots calculates the number of slots needed for a single transaction.
-func numSlots(tx *types.Transaction) int {
-	return int((tx.Size() + txSlotSize - 1) / txSlotSize)
-=======
->>>>>>> 7abb4c64
+	case p.sync <- sync:
+		return <-sync
+	case <-p.term:
+		return errors.New("pool already terminated")
+	}
 }