--- conflicted
+++ resolved
@@ -32,12 +32,7 @@
 	"errors"
 	"fmt"
 	"sync"
-
-<<<<<<< HEAD
 	"github.com/luxdefi/evm/core/types"
-=======
-	"github.com/ava-labs/libevm/core/types"
->>>>>>> 7abb4c64
 )
 
 type blockAndState struct {
