--- conflicted
+++ resolved
@@ -6,22 +6,12 @@
 import (
 	"errors"
 	"testing"
-
-<<<<<<< HEAD
 	"github.com/luxdefi/node/snow/engine/snowman/block"
 	"github.com/luxdefi/node/utils/set"
 	"github.com/luxdefi/evm/core/types"
 	"github.com/luxdefi/evm/params"
 	"github.com/luxdefi/evm/precompile/precompileconfig"
 	"github.com/ethereum/go-ethereum/common"
-=======
-	"github.com/ava-labs/avalanchego/snow/engine/snowman/block"
-	"github.com/ava-labs/avalanchego/utils/set"
-	"github.com/ava-labs/libevm/common"
-	"github.com/ava-labs/libevm/core/types"
-	"github.com/ava-labs/subnet-evm/params"
-	"github.com/ava-labs/subnet-evm/precompile/precompileconfig"
->>>>>>> 7abb4c64
 	"github.com/stretchr/testify/require"
 	"go.uber.org/mock/gomock"
 )
@@ -305,11 +295,7 @@
 		t.Run(name, func(t *testing.T) {
 			require := require.New(t)
 			// Create the rules from TestChainConfig and update the predicates based on the test params
-<<<<<<< HEAD
 			rules := params.TestChainConfig.LuxRules(common.Big0, 0)
-=======
-			rules := params.TestChainConfig.Rules(common.Big0, params.IsMergeTODO, 0)
->>>>>>> 7abb4c64
 			if test.createPredicates != nil {
 				for address, predicater := range test.createPredicates(t) {
 					rules := params.GetRulesExtra(rules)
@@ -436,11 +422,7 @@
 		t.Run(test.name, func(t *testing.T) {
 			require := require.New(t)
 			// Create the rules from TestChainConfig and update the predicates based on the test params
-<<<<<<< HEAD
 			rules := params.TestChainConfig.LuxRules(common.Big0, 0)
-=======
-			rules := params.TestChainConfig.Rules(common.Big0, params.IsMergeTODO, 0)
->>>>>>> 7abb4c64
 			predicater := precompileconfig.NewMockPredicater(gomock.NewController(t))
 			predicater.EXPECT().PredicateGas(gomock.Any()).Return(uint64(0), nil).Times(len(test.testTuple))
 
