--- conflicted
+++ resolved
@@ -110,16 +110,9 @@
 		var (
 			db    = rawdb.NewMemoryDatabase()
 			gspec = &Genesis{
-<<<<<<< HEAD
 				Config: config,
 				Alloc: types.GenesisAlloc{
 					common.HexToAddress("0x71562b71999873DB5b286dF957af199Ec94617F7"): types.Account{
-=======
-				Config:    config,
-				Timestamp: uint64(params.DefaultGenesisTime.Unix()),
-				Alloc: GenesisAlloc{
-					common.HexToAddress("0x71562b71999873DB5b286dF957af199Ec94617F7"): GenesisAccount{
->>>>>>> d3c6ac20
 						Balance: big.NewInt(4000000000000000000), // 4 ether
 						Nonce:   0,
 					},
@@ -481,12 +474,7 @@
 		header.ExcessBlobGas = &excess
 		header.BlobGasUsed = &used
 
-<<<<<<< HEAD
-		beaconRoot := common.HexToHash("0xbeac00")
-		header.ParentBeaconRoot = &beaconRoot
-=======
 		header.ParentBeaconRoot = new(common.Hash)
->>>>>>> d3c6ac20
 	}
 	// Assemble and return the final block for sealing
 	return types.NewBlock(header, txs, nil, receipts, trie.NewStackTrie(nil))
