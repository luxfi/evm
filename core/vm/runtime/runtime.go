--- conflicted
+++ resolved
@@ -29,8 +29,6 @@
 import (
 	"math"
 	"math/big"
-
-<<<<<<< HEAD
 	"github.com/luxdefi/evm/core/rawdb"
 	"github.com/luxdefi/evm/core/state"
 	"github.com/luxdefi/evm/core/types"
@@ -38,19 +36,6 @@
 	"github.com/luxdefi/evm/params"
 	"github.com/ethereum/go-ethereum/common"
 	"github.com/ethereum/go-ethereum/crypto"
-=======
-	"github.com/ava-labs/libevm/common"
-	"github.com/ava-labs/libevm/core/rawdb"
-	"github.com/ava-labs/libevm/core/types"
-	"github.com/ava-labs/libevm/core/vm"
-	"github.com/ava-labs/libevm/crypto"
-	ethparams "github.com/ava-labs/libevm/params"
-	"github.com/ava-labs/subnet-evm/core/state"
-	"github.com/ava-labs/subnet-evm/params"
-	"github.com/ava-labs/subnet-evm/params/extras"
-	"github.com/ava-labs/subnet-evm/plugin/evm/upgrade/legacy"
-	"github.com/holiman/uint256"
->>>>>>> 7abb4c64
 )
 
 // Config is a basic type specifying certain configuration flags for running
@@ -149,11 +134,7 @@
 		address = common.BytesToAddress([]byte("contract"))
 		vmenv   = NewEnv(cfg)
 		sender  = vm.AccountRef(cfg.Origin)
-<<<<<<< HEAD
 		rules   = cfg.ChainConfig.LuxRules(vmenv.Context.BlockNumber, vmenv.Context.Time)
-=======
-		rules   = cfg.ChainConfig.Rules(vmenv.Context.BlockNumber, params.IsMergeTODO, vmenv.Context.Time)
->>>>>>> 7abb4c64
 	)
 	// Execute the preparatory steps for state transition which includes:
 	// - prepare accessList(post-berlin)
@@ -187,11 +168,7 @@
 	var (
 		vmenv  = NewEnv(cfg)
 		sender = vm.AccountRef(cfg.Origin)
-<<<<<<< HEAD
 		rules  = cfg.ChainConfig.LuxRules(vmenv.Context.BlockNumber, vmenv.Context.Time)
-=======
-		rules  = cfg.ChainConfig.Rules(vmenv.Context.BlockNumber, params.IsMergeTODO, vmenv.Context.Time)
->>>>>>> 7abb4c64
 	)
 	// Execute the preparatory steps for state transition which includes:
 	// - prepare accessList(post-berlin)
@@ -220,11 +197,7 @@
 		vmenv   = NewEnv(cfg)
 		sender  = vm.AccountRef(cfg.Origin)
 		statedb = cfg.State
-<<<<<<< HEAD
 		rules   = cfg.ChainConfig.LuxRules(vmenv.Context.BlockNumber, vmenv.Context.Time)
-=======
-		rules   = cfg.ChainConfig.Rules(vmenv.Context.BlockNumber, params.IsMergeTODO, vmenv.Context.Time)
->>>>>>> 7abb4c64
 	)
 	// Execute the preparatory steps for state transition which includes:
 	// - prepare accessList(post-berlin)
