// (c) 2019-2020, Ava Labs, Inc.
//
// This file is a derived work, based on the go-ethereum library whose original
// notices appear below.
//
// It is distributed under a license compatible with the licensing terms of the
// original code from which it is derived.
//
// Much love to the original authors for their work.
// **********
// Copyright 2020 The go-ethereum Authors
// This file is part of the go-ethereum library.
//
// The go-ethereum library is free software: you can redistribute it and/or modify
// it under the terms of the GNU Lesser General Public License as published by
// the Free Software Foundation, either version 3 of the License, or
// (at your option) any later version.
//
// The go-ethereum library is distributed in the hope that it will be useful,
// but WITHOUT ANY WARRANTY; without even the implied warranty of
// MERCHANTABILITY or FITNESS FOR A PARTICULAR PURPOSE. See the
// GNU Lesser General Public License for more details.
//
// You should have received a copy of the GNU Lesser General Public License
// along with the go-ethereum library. If not, see <http://www.gnu.org/licenses/>.

package rpc

import (
	"fmt"
	"time"

<<<<<<< HEAD
	"github.com/luxdefi/evm/metrics"
=======
	"github.com/ava-labs/libevm/metrics"

	// Force libevm metrics of the same name to be registered first.
	_ "github.com/ava-labs/libevm/rpc"
>>>>>>> 7abb4c64
)

// ====== If resolving merge conflicts ======
//
// All calls to metrics.NewRegistered*() for metrics also defined in libevm/rpc have
// been replaced with metrics.GetOrRegister*() to get metrics already registered in
// libevm/rpc or register them here otherwise. These replacements ensure the same
// metrics are shared between the two packages.
var (
	rpcRequestGauge        = metrics.GetOrRegisterGauge("rpc/requests", nil)
	successfulRequestGauge = metrics.GetOrRegisterGauge("rpc/success", nil)
	failedRequestGauge     = metrics.GetOrRegisterGauge("rpc/failure", nil)

	// serveTimeHistName is the prefix of the per-request serving time histograms.
	serveTimeHistName = "rpc/duration"

	rpcServingTimer = metrics.GetOrRegisterTimer("rpc/duration/all", nil)
)

// updateServeTimeHistogram tracks the serving time of a remote RPC call.
func updateServeTimeHistogram(method string, success bool, elapsed time.Duration) {
	note := "success"
	if !success {
		note = "failure"
	}
	h := fmt.Sprintf("%s/%s/%s", serveTimeHistName, method, note)
	sampler := func() metrics.Sample {
		return metrics.ResettingSample(
			metrics.NewExpDecaySample(1028, 0.015),
		)
	}
	metrics.GetOrRegisterHistogramLazy(h, nil, sampler).Update(elapsed.Nanoseconds())
}<|MERGE_RESOLUTION|>--- conflicted
+++ resolved
@@ -29,15 +29,7 @@
 import (
 	"fmt"
 	"time"
-
-<<<<<<< HEAD
 	"github.com/luxdefi/evm/metrics"
-=======
-	"github.com/ava-labs/libevm/metrics"
-
-	// Force libevm metrics of the same name to be registered first.
-	_ "github.com/ava-labs/libevm/rpc"
->>>>>>> 7abb4c64
 )
 
 // ====== If resolving merge conflicts ======
