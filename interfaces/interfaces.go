--- conflicted
+++ resolved
@@ -5,14 +5,8 @@
 
 import (
 	"context"
-
-<<<<<<< HEAD
 	"github.com/luxdefi/evm/core/types"
 	"github.com/ethereum/go-ethereum/common"
-=======
-	ethereum "github.com/ava-labs/libevm"
-	"github.com/ava-labs/libevm/common"
->>>>>>> 7abb4c64
 )
 
 // An AcceptedStateReceiver provides access to the accepted state ie. the state of the
