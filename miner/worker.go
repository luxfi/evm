// (c) 2019-2020, Ava Labs, Inc.
//
// This file is a derived work, based on the go-ethereum library whose original
// notices appear below.
//
// It is distributed under a license compatible with the licensing terms of the
// original code from which it is derived.
//
// Much love to the original authors for their work.
// **********
// Copyright 2015 The go-ethereum Authors
// This file is part of the go-ethereum library.
//
// The go-ethereum library is free software: you can redistribute it and/or modify
// it under the terms of the GNU Lesser General Public License as published by
// the Free Software Foundation, either version 3 of the License, or
// (at your option) any later version.
//
// The go-ethereum library is distributed in the hope that it will be useful,
// but WITHOUT ANY WARRANTY; without even the implied warranty of
// MERCHANTABILITY or FITNESS FOR A PARTICULAR PURPOSE. See the
// GNU Lesser General Public License for more details.
//
// You should have received a copy of the GNU Lesser General Public License
// along with the go-ethereum library. If not, see <http://www.gnu.org/licenses/>.
//
// NOTE: this piece of code is modified by Ted Yin.
// The modification is also licensed under the same LGPL.

package miner

import (
	"errors"
	"fmt"
	"math/big"
	"sync"
	"time"

	"github.com/ava-labs/avalanchego/utils/timer/mockable"
	"github.com/ava-labs/avalanchego/utils/units"
	"github.com/ava-labs/subnet-evm/consensus"
	"github.com/ava-labs/subnet-evm/consensus/dummy"
	"github.com/ava-labs/subnet-evm/consensus/misc/eip4844"
	"github.com/ava-labs/subnet-evm/core"
	"github.com/ava-labs/subnet-evm/core/state"
	"github.com/ava-labs/subnet-evm/core/txpool"
	"github.com/ava-labs/subnet-evm/core/types"
	"github.com/ava-labs/subnet-evm/core/vm"
	"github.com/ava-labs/subnet-evm/params"
	"github.com/ava-labs/subnet-evm/precompile/precompileconfig"
	"github.com/ava-labs/subnet-evm/predicate"
	"github.com/ethereum/go-ethereum/common"
	"github.com/ethereum/go-ethereum/event"
	"github.com/ethereum/go-ethereum/log"
)

const (
	targetTxsSize = 1800 * units.KiB
)

// environment is the worker's current environment and holds all of the current state information.
type environment struct {
	signer  types.Signer
	state   *state.StateDB // apply state changes here
	tcount  int            // tx count in cycle
	gasPool *core.GasPool  // available gas used to pack transactions

	parent   *types.Header
	header   *types.Header
	txs      []*types.Transaction
	receipts []*types.Receipt
	sidecars []*types.BlobTxSidecar
	blobs    int
	size     uint64

	rules            params.Rules
	predicateContext *precompileconfig.PredicateContext
	// predicateResults contains the results of checking the predicates for each transaction in the miner.
	// The results are accumulated as transactions are executed by the miner and set on the BlockContext.
	// If a transaction is dropped, its results must explicitly be removed from predicateResults in the same
	// way that the gas pool and state is reset.
	predicateResults *predicate.Results

	start time.Time // Time that block building began
}

// worker is the main object which takes care of submitting new work to consensus engine
// and gathering the sealing result.
type worker struct {
	config      *Config
	chainConfig *params.ChainConfig
	engine      consensus.Engine
	eth         Backend
	chain       *core.BlockChain

	// Feeds
	// TODO remove since this will never be written to
	pendingLogsFeed event.Feed

	// Subscriptions
	mux        *event.TypeMux // TODO replace
	mu         sync.RWMutex   // The lock used to protect the coinbase and extra fields
	coinbase   common.Address
	clock      *mockable.Clock // Allows us mock the clock for testing
<<<<<<< HEAD
	beaconRoot *common.Hash    // TODO: not set anywhere, retained for upstream compatibility and future use
=======
	beaconRoot *common.Hash    // TODO: set to empty hash, retained for upstream compatibility and future use
>>>>>>> 5e7c6925
}

func newWorker(config *Config, chainConfig *params.ChainConfig, engine consensus.Engine, eth Backend, mux *event.TypeMux, clock *mockable.Clock) *worker {
	worker := &worker{
		config:      config,
		chainConfig: chainConfig,
		engine:      engine,
		eth:         eth,
		chain:       eth.BlockChain(),
		mux:         mux,
		coinbase:    config.Etherbase,
		clock:       clock,
		beaconRoot:  &common.Hash{},
	}

	return worker
}

// setEtherbase sets the etherbase used to initialize the block coinbase field.
func (w *worker) setEtherbase(addr common.Address) {
	w.mu.Lock()
	defer w.mu.Unlock()
	w.coinbase = addr
}

// commitNewWork generates several new sealing tasks based on the parent block.
func (w *worker) commitNewWork(predicateContext *precompileconfig.PredicateContext) (*types.Block, error) {
	w.mu.RLock()
	defer w.mu.RUnlock()

	tstart := w.clock.Time()
	timestamp := uint64(tstart.Unix())
	parent := w.chain.CurrentBlock()
	// Note: in order to support asynchronous block production, blocks are allowed to have
	// the same timestamp as their parent. This allows more than one block to be produced
	// per second.
	if parent.Time >= timestamp {
		timestamp = parent.Time
	}

	var gasLimit uint64
	// The fee manager relies on the state of the parent block to set the fee config
	// because the fee config may be changed by the current block.
	feeConfig, _, err := w.chain.GetFeeConfigAt(parent)
	if err != nil {
		return nil, err
	}
	configuredGasLimit := feeConfig.GasLimit.Uint64()
	if w.chainConfig.IsSubnetEVM(timestamp) {
		gasLimit = configuredGasLimit
	} else {
		// The gas limit is set in SubnetEVMGasLimit because the ceiling and floor were set to the same value
		// such that the gas limit converged to it. Since this is hardbaked now, we remove the ability to configure it.
		gasLimit = core.CalcGasLimit(parent.GasUsed, parent.GasLimit, configuredGasLimit, configuredGasLimit)
	}
	header := &types.Header{
		ParentHash: parent.Hash(),
		Number:     new(big.Int).Add(parent.Number, common.Big1),
		GasLimit:   gasLimit,
		Extra:      nil,
		Time:       timestamp,
	}

	if w.chainConfig.IsSubnetEVM(timestamp) {
		var err error
		header.Extra, header.BaseFee, err = dummy.CalcBaseFee(w.chainConfig, feeConfig, parent, timestamp)
		if err != nil {
			return nil, fmt.Errorf("failed to calculate new base fee: %w", err)
		}
	}
	// Apply EIP-4844, EIP-4788.
	if w.chainConfig.IsCancun(header.Number, header.Time) {
		var excessBlobGas uint64
		if w.chainConfig.IsCancun(parent.Number, parent.Time) {
			excessBlobGas = eip4844.CalcExcessBlobGas(*parent.ExcessBlobGas, *parent.BlobGasUsed)
		} else {
			// For the first post-fork block, both parent.data_gas_used and parent.excess_data_gas are evaluated as 0
			excessBlobGas = eip4844.CalcExcessBlobGas(0, 0)
		}
		header.BlobGasUsed = new(uint64)
		header.ExcessBlobGas = &excessBlobGas
		header.ParentBeaconRoot = w.beaconRoot
	}

	if w.coinbase == (common.Address{}) {
		return nil, errors.New("cannot mine without etherbase")
	}
	header.Coinbase = w.coinbase

	configuredCoinbase, isAllowFeeRecipient, err := w.chain.GetCoinbaseAt(parent)
	if err != nil {
		return nil, fmt.Errorf("failed to get configured coinbase: %w", err)
	}

	// if fee recipients are not allowed, then the coinbase is the configured coinbase
	// don't set w.coinbase directly to the configured coinbase because that would override the
	// coinbase set by the user
	if !isAllowFeeRecipient && w.coinbase != configuredCoinbase {
		log.Info("fee recipients are not allowed, using required coinbase for the mining", "currentminer", w.coinbase, "required", configuredCoinbase)
		header.Coinbase = configuredCoinbase
	}

	if err := w.engine.Prepare(w.chain, header); err != nil {
		return nil, fmt.Errorf("failed to prepare header for mining: %w", err)
	}

	env, err := w.createCurrentEnvironment(predicateContext, parent, header, tstart)
	if err != nil {
		return nil, fmt.Errorf("failed to create new current environment: %w", err)
	}
	if header.ParentBeaconRoot != nil {
		context := core.NewEVMBlockContext(header, w.chain, nil)
		vmenv := vm.NewEVM(context, vm.TxContext{}, env.state, w.chainConfig, vm.Config{})
		core.ProcessBeaconBlockRoot(*header.ParentBeaconRoot, vmenv, env.state)
	}
	// Ensure we always stop prefetcher after block building is complete.
	defer func() {
		if env.state == nil {
			return
		}
		env.state.StopPrefetcher()
	}()
	// Configure any upgrades that should go into effect during this block.
	err = core.ApplyUpgrades(w.chainConfig, &parent.Time, types.NewBlockWithHeader(header), env.state)
	if err != nil {
		log.Error("failed to configure precompiles mining new block", "parent", parent.Hash(), "number", header.Number, "timestamp", header.Time, "err", err)
		return nil, err
	}

	pending := w.eth.TxPool().PendingWithBaseFee(true, header.BaseFee)

	// Split the pending transactions into locals and remotes.
<<<<<<< HEAD
	localTxs, remoteTxs := make(map[common.Address][]*txpool.LazyTransaction), pending
=======
	localTxs := make(map[common.Address][]*txpool.LazyTransaction)
	remoteTxs := pending
>>>>>>> 5e7c6925
	for _, account := range w.eth.TxPool().Locals() {
		if txs := remoteTxs[account]; len(txs) > 0 {
			delete(remoteTxs, account)
			localTxs[account] = txs
		}
	}

	// Fill the block with all available pending transactions.
	if len(localTxs) > 0 {
		txs := newTransactionsByPriceAndNonce(env.signer, localTxs, header.BaseFee)
		w.commitTransactions(env, txs, header.Coinbase)
	}
	if len(remoteTxs) > 0 {
		txs := newTransactionsByPriceAndNonce(env.signer, remoteTxs, header.BaseFee)
		w.commitTransactions(env, txs, header.Coinbase)
	}

	return w.commit(env)
}

func (w *worker) createCurrentEnvironment(predicateContext *precompileconfig.PredicateContext, parent *types.Header, header *types.Header, tstart time.Time) (*environment, error) {
	state, err := w.chain.StateAt(parent.Root)
	if err != nil {
		return nil, err
	}
	state.StartPrefetcher("miner", w.eth.BlockChain().CacheConfig().TriePrefetcherParallelism)
	return &environment{
		signer:           types.MakeSigner(w.chainConfig, header.Number, header.Time),
		state:            state,
		parent:           parent,
		header:           header,
		tcount:           0,
		gasPool:          new(core.GasPool).AddGas(header.GasLimit),
		rules:            w.chainConfig.Rules(header.Number, header.Time),
		predicateContext: predicateContext,
		predicateResults: predicate.NewResults(),
		start:            tstart,
	}, nil
}

func (w *worker) commitTransaction(env *environment, tx *types.Transaction, coinbase common.Address) ([]*types.Log, error) {
	if tx.Type() == types.BlobTxType {
		return w.commitBlobTransaction(env, tx, coinbase)
	}
<<<<<<< HEAD
=======

>>>>>>> 5e7c6925
	receipt, err := w.applyTransaction(env, tx, coinbase)
	if err != nil {
		return nil, err
	}
	env.txs = append(env.txs, tx)
	env.receipts = append(env.receipts, receipt)
	return receipt.Logs, nil
}

func (w *worker) commitBlobTransaction(env *environment, tx *types.Transaction, coinbase common.Address) ([]*types.Log, error) {
	sc := tx.BlobTxSidecar()
	if sc == nil {
		panic("blob transaction without blobs in miner")
	}
	// Checking against blob gas limit: It's kind of ugly to perform this check here, but there
	// isn't really a better place right now. The blob gas limit is checked at block validation time
	// and not during execution. This means core.ApplyTransaction will not return an error if the
	// tx has too many blobs. So we have to explicitly check it here.
	if (env.blobs+len(sc.Blobs))*params.BlobTxBlobGasPerBlob > params.MaxBlobGasPerBlock {
		return nil, errors.New("max data blobs reached")
	}
<<<<<<< HEAD
=======

>>>>>>> 5e7c6925
	receipt, err := w.applyTransaction(env, tx, coinbase)
	if err != nil {
		return nil, err
	}
	env.txs = append(env.txs, tx.WithoutBlobTxSidecar())
	env.receipts = append(env.receipts, receipt)
	env.sidecars = append(env.sidecars, sc)
	env.blobs += len(sc.Blobs)
	*env.header.BlobGasUsed += receipt.BlobGasUsed
	return receipt.Logs, nil
}

// applyTransaction runs the transaction. If execution fails, state and gas pool are reverted.
func (w *worker) applyTransaction(env *environment, tx *types.Transaction, coinbase common.Address) (*types.Receipt, error) {
	var (
		snap         = env.state.Snapshot()
		gp           = env.gasPool.Gas()
		blockContext vm.BlockContext
	)

	if env.rules.IsDurango {
		results, err := core.CheckPredicates(env.rules, env.predicateContext, tx)
		if err != nil {
			log.Debug("Transaction predicate failed verification in miner", "tx", tx.Hash(), "err", err)
			return nil, err
		}
		env.predicateResults.SetTxResults(tx.Hash(), results)

		blockContext = core.NewEVMBlockContextWithPredicateResults(env.header, w.chain, &coinbase, env.predicateResults)
	} else {
		blockContext = core.NewEVMBlockContext(env.header, w.chain, &coinbase)
	}

	receipt, err := core.ApplyTransaction(w.chainConfig, w.chain, blockContext, env.gasPool, env.state, env.header, tx, &env.header.GasUsed, *w.chain.GetVMConfig())
	if err != nil {
		env.state.RevertToSnapshot(snap)
		env.gasPool.SetGas(gp)
		env.predicateResults.DeleteTxResults(tx.Hash())
	}
	return receipt, err
}

func (w *worker) commitTransactions(env *environment, txs *transactionsByPriceAndNonce, coinbase common.Address) {
	for {
		// If we don't have enough gas for any further transactions then we're done.
		if env.gasPool.Gas() < params.TxGas {
			log.Trace("Not enough gas for further transactions", "have", env.gasPool, "want", params.TxGas)
			break
		}
		// Retrieve the next transaction and abort if all done.
		ltx := txs.Peek()
		if ltx == nil {
			break
		}
		// If we don't have enough space for the next transaction, skip the account.
		if env.gasPool.Gas() < ltx.Gas {
			log.Trace("Not enough gas left for transaction", "hash", ltx.Hash, "left", env.gasPool.Gas(), "needed", ltx.Gas)
			txs.Pop()
			continue
		}
		if left := uint64(params.MaxBlobGasPerBlock - env.blobs*params.BlobTxBlobGasPerBlob); left < ltx.BlobGas {
			log.Trace("Not enough blob gas left for transaction", "hash", ltx.Hash, "left", left, "needed", ltx.BlobGas)
			txs.Pop()
			continue
		}
		// Transaction seems to fit, pull it up from the pool
		tx := ltx.Resolve()
		if tx == nil {
<<<<<<< HEAD
			log.Trace("Ignoring evicted transaction", "hash", ltx.Hash)
=======
			log.Warn("Ignoring evicted transaction")
>>>>>>> 5e7c6925
			txs.Pop()
			continue
		}
		// Abort transaction if it won't fit in the block and continue to search for a smaller
		// transction that will fit.
		if totalTxsSize := env.size + tx.Size(); totalTxsSize > targetTxsSize {
			log.Trace("Skipping transaction that would exceed target size", "hash", tx.Hash(), "totalTxsSize", totalTxsSize, "txSize", tx.Size())
			txs.Pop()
			continue
		}

		// Error may be ignored here. The error has already been checked
		// during transaction acceptance is the transaction pool.
		from, _ := types.Sender(env.signer, tx)

		// Check whether the tx is replay protected. If we're not in the EIP155 hf
		// phase, start ignoring the sender until we do.
		if tx.Protected() && !w.chainConfig.IsEIP155(env.header.Number) {
<<<<<<< HEAD
			log.Trace("Ignoring replay protected transaction", "hash", ltx.Hash, "eip155", w.chainConfig.EIP155Block)
=======
			log.Trace("Ignoring replay protected transaction", "hash", tx.Hash(), "eip155", w.chainConfig.EIP155Block)
>>>>>>> 5e7c6925
			txs.Pop()
			continue
		}

		// Start executing the transaction
		env.state.SetTxContext(tx.Hash(), env.tcount)

		_, err := w.commitTransaction(env, tx, coinbase)
		switch {
		case errors.Is(err, core.ErrNonceTooLow):
			// New head notification data race between the transaction pool and miner, shift
<<<<<<< HEAD
			log.Trace("Skipping transaction with low nonce", "hash", ltx.Hash, "sender", from, "nonce", tx.Nonce())
=======
			log.Trace("Skipping transaction with low nonce", "sender", from, "nonce", tx.Nonce())
>>>>>>> 5e7c6925
			txs.Shift()

		case errors.Is(err, nil):
			env.tcount++
			txs.Shift()

		default:
			// Transaction is regarded as invalid, drop all consecutive transactions from
			// the same sender because of `nonce-too-high` clause.
<<<<<<< HEAD
			log.Debug("Transaction failed, account skipped", "hash", ltx.Hash, "err", err)
=======
			log.Debug("Transaction failed, account skipped", "hash", tx.Hash(), "err", err)
>>>>>>> 5e7c6925
			txs.Pop()
		}
	}
}

// commit runs any post-transaction state modifications, assembles the final block
// and commits new work if consensus engine is running.
func (w *worker) commit(env *environment) (*types.Block, error) {
	if env.rules.IsDurango {
		predicateResultsBytes, err := env.predicateResults.Bytes()
		if err != nil {
			return nil, fmt.Errorf("failed to marshal predicate results: %w", err)
		}
		env.header.Extra = append(env.header.Extra, predicateResultsBytes...)
	}
	// Deep copy receipts here to avoid interaction between different tasks.
	receipts := copyReceipts(env.receipts)
	block, err := w.engine.FinalizeAndAssemble(w.chain, env.header, env.parent, env.state, env.txs, nil, receipts)
	if err != nil {
		return nil, err
	}

	return w.handleResult(env, block, time.Now(), receipts)
}

func (w *worker) handleResult(env *environment, block *types.Block, createdAt time.Time, unfinishedReceipts []*types.Receipt) (*types.Block, error) {
	// Short circuit when receiving duplicate result caused by resubmitting.
	if w.chain.HasBlock(block.Hash(), block.NumberU64()) {
		return nil, fmt.Errorf("produced duplicate block (Hash: %s, Number %d)", block.Hash(), block.NumberU64())
	}
	// Different block could share same sealhash, deep copy here to prevent write-write conflict.
	var (
		hash     = block.Hash()
		receipts = make([]*types.Receipt, len(unfinishedReceipts))
		logs     []*types.Log
	)
	for i, unfinishedReceipt := range unfinishedReceipts {
		receipt := new(types.Receipt)
		receipts[i] = receipt
		*receipt = *unfinishedReceipt

		// add block location fields
		receipt.BlockHash = hash
		receipt.BlockNumber = block.Number()
		receipt.TransactionIndex = uint(i)

		// Update the block hash in all logs since it is now available and not when the
		// receipt/log of individual transactions were created.
		receipt.Logs = make([]*types.Log, len(unfinishedReceipt.Logs))
		for j, unfinishedLog := range unfinishedReceipt.Logs {
			log := new(types.Log)
			receipt.Logs[j] = log
			*log = *unfinishedLog
			log.BlockHash = hash
		}
		logs = append(logs, receipt.Logs...)
	}

	feesInEther, err := core.TotalFeesFloat(block, receipts)
	if err != nil {
		log.Error("TotalFeesFloat error: %s", err)
	}
	log.Info("Commit new mining work", "number", block.Number(), "hash", hash,
		"uncles", 0, "txs", env.tcount,
		"gas", block.GasUsed(), "fees", feesInEther,
		"elapsed", common.PrettyDuration(time.Since(env.start)))

	// Note: the miner no longer emits a NewMinedBlock event. Instead the caller
	// is responsible for running any additional verification and then inserting
	// the block with InsertChain, which will also emit a new head event.
	return block, nil
}

// copyReceipts makes a deep copy of the given receipts.
func copyReceipts(receipts []*types.Receipt) []*types.Receipt {
	result := make([]*types.Receipt, len(receipts))
	for i, l := range receipts {
		cpy := *l
		result[i] = &cpy
	}
	return result
}<|MERGE_RESOLUTION|>--- conflicted
+++ resolved
@@ -102,11 +102,7 @@
 	mu         sync.RWMutex   // The lock used to protect the coinbase and extra fields
 	coinbase   common.Address
 	clock      *mockable.Clock // Allows us mock the clock for testing
-<<<<<<< HEAD
-	beaconRoot *common.Hash    // TODO: not set anywhere, retained for upstream compatibility and future use
-=======
 	beaconRoot *common.Hash    // TODO: set to empty hash, retained for upstream compatibility and future use
->>>>>>> 5e7c6925
 }
 
 func newWorker(config *Config, chainConfig *params.ChainConfig, engine consensus.Engine, eth Backend, mux *event.TypeMux, clock *mockable.Clock) *worker {
@@ -239,12 +235,7 @@
 	pending := w.eth.TxPool().PendingWithBaseFee(true, header.BaseFee)
 
 	// Split the pending transactions into locals and remotes.
-<<<<<<< HEAD
 	localTxs, remoteTxs := make(map[common.Address][]*txpool.LazyTransaction), pending
-=======
-	localTxs := make(map[common.Address][]*txpool.LazyTransaction)
-	remoteTxs := pending
->>>>>>> 5e7c6925
 	for _, account := range w.eth.TxPool().Locals() {
 		if txs := remoteTxs[account]; len(txs) > 0 {
 			delete(remoteTxs, account)
@@ -289,10 +280,6 @@
 	if tx.Type() == types.BlobTxType {
 		return w.commitBlobTransaction(env, tx, coinbase)
 	}
-<<<<<<< HEAD
-=======
-
->>>>>>> 5e7c6925
 	receipt, err := w.applyTransaction(env, tx, coinbase)
 	if err != nil {
 		return nil, err
@@ -314,10 +301,6 @@
 	if (env.blobs+len(sc.Blobs))*params.BlobTxBlobGasPerBlob > params.MaxBlobGasPerBlock {
 		return nil, errors.New("max data blobs reached")
 	}
-<<<<<<< HEAD
-=======
-
->>>>>>> 5e7c6925
 	receipt, err := w.applyTransaction(env, tx, coinbase)
 	if err != nil {
 		return nil, err
@@ -386,11 +369,7 @@
 		// Transaction seems to fit, pull it up from the pool
 		tx := ltx.Resolve()
 		if tx == nil {
-<<<<<<< HEAD
 			log.Trace("Ignoring evicted transaction", "hash", ltx.Hash)
-=======
-			log.Warn("Ignoring evicted transaction")
->>>>>>> 5e7c6925
 			txs.Pop()
 			continue
 		}
@@ -409,11 +388,7 @@
 		// Check whether the tx is replay protected. If we're not in the EIP155 hf
 		// phase, start ignoring the sender until we do.
 		if tx.Protected() && !w.chainConfig.IsEIP155(env.header.Number) {
-<<<<<<< HEAD
 			log.Trace("Ignoring replay protected transaction", "hash", ltx.Hash, "eip155", w.chainConfig.EIP155Block)
-=======
-			log.Trace("Ignoring replay protected transaction", "hash", tx.Hash(), "eip155", w.chainConfig.EIP155Block)
->>>>>>> 5e7c6925
 			txs.Pop()
 			continue
 		}
@@ -425,11 +400,7 @@
 		switch {
 		case errors.Is(err, core.ErrNonceTooLow):
 			// New head notification data race between the transaction pool and miner, shift
-<<<<<<< HEAD
 			log.Trace("Skipping transaction with low nonce", "hash", ltx.Hash, "sender", from, "nonce", tx.Nonce())
-=======
-			log.Trace("Skipping transaction with low nonce", "sender", from, "nonce", tx.Nonce())
->>>>>>> 5e7c6925
 			txs.Shift()
 
 		case errors.Is(err, nil):
@@ -439,11 +410,7 @@
 		default:
 			// Transaction is regarded as invalid, drop all consecutive transactions from
 			// the same sender because of `nonce-too-high` clause.
-<<<<<<< HEAD
 			log.Debug("Transaction failed, account skipped", "hash", ltx.Hash, "err", err)
-=======
-			log.Debug("Transaction failed, account skipped", "hash", tx.Hash(), "err", err)
->>>>>>> 5e7c6925
 			txs.Pop()
 		}
 	}
