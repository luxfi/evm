// (c) 2019-2020, Ava Labs, Inc.
//
// This file is a derived work, based on the go-ethereum library whose original
// notices appear below.
//
// It is distributed under a license compatible with the licensing terms of the
// original code from which it is derived.
//
// Much love to the original authors for their work.
// **********
// Copyright 2016 The go-ethereum Authors
// This file is part of the go-ethereum library.
//
// The go-ethereum library is free software: you can redistribute it and/or modify
// it under the terms of the GNU Lesser General Public License as published by
// the Free Software Foundation, either version 3 of the License, or
// (at your option) any later version.
//
// The go-ethereum library is distributed in the hope that it will be useful,
// but WITHOUT ANY WARRANTY; without even the implied warranty of
// MERCHANTABILITY or FITNESS FOR A PARTICULAR PURPOSE. See the
// GNU Lesser General Public License for more details.
//
// You should have received a copy of the GNU Lesser General Public License
// along with the go-ethereum library. If not, see <http://www.gnu.org/licenses/>.

package params

import (
	"encoding/json"
	"errors"
	"fmt"
	"math/big"

	"github.com/ava-labs/avalanchego/utils/constants"
	"github.com/ava-labs/avalanchego/version"
	"github.com/ava-labs/subnet-evm/commontype"
	"github.com/ava-labs/subnet-evm/precompile/modules"
	"github.com/ava-labs/subnet-evm/precompile/precompileconfig"
	"github.com/ava-labs/subnet-evm/utils"
	"github.com/ethereum/go-ethereum/common"
)

const maxJSONLen = 64 * 1024 * 1024 // 64MB

var (
	errNonGenesisForkByHeight = errors.New("subnet-evm only supports forking by height at the genesis block")

	SubnetEVMChainID = big.NewInt(43214)

	// For legacy tests
	MinGasPrice        int64 = 225_000_000_000
	TestInitialBaseFee int64 = 225_000_000_000
	TestMaxBaseFee     int64 = 225_000_000_000

	DynamicFeeExtraDataSize        = 80
	RollupWindow            uint64 = 10

	DefaultGenesisTime = version.DefaultUpgradeTime

	DefaultFeeConfig = commontype.FeeConfig{
		GasLimit:        big.NewInt(8_000_000),
		TargetBlockRate: 2, // in seconds

		MinBaseFee:               big.NewInt(25_000_000_000),
		TargetGas:                big.NewInt(15_000_000),
		BaseFeeChangeDenominator: big.NewInt(36),

		MinBlockGasCost:  big.NewInt(0),
		MaxBlockGasCost:  big.NewInt(1_000_000),
		BlockGasCostStep: big.NewInt(200_000),
	}
)

var (
	// SubnetEVMDefaultConfig is the default configuration
	// without any network upgrades.
	SubnetEVMDefaultChainConfig = &ChainConfig{
		ChainID:            SubnetEVMChainID,
		FeeConfig:          DefaultFeeConfig,
		AllowFeeRecipients: false,

		HomesteadBlock:      big.NewInt(0),
		EIP150Block:         big.NewInt(0),
		EIP155Block:         big.NewInt(0),
		EIP158Block:         big.NewInt(0),
		ByzantiumBlock:      big.NewInt(0),
		ConstantinopleBlock: big.NewInt(0),
		PetersburgBlock:     big.NewInt(0),
		IstanbulBlock:       big.NewInt(0),
		MuirGlacierBlock:    big.NewInt(0),                                  // XXX: Should this include Cancun time?
		NetworkUpgrades:     getDefaultNetworkUpgrades(constants.MainnetID), // This can be changed to correct network (local, test) via VM.
		GenesisPrecompiles:  Precompiles{},
	}

	TestChainConfig = &ChainConfig{
		AvalancheContext:    AvalancheContext{utils.TestSnowContext()},
		ChainID:             big.NewInt(1),
		FeeConfig:           DefaultFeeConfig,
		AllowFeeRecipients:  false,
		HomesteadBlock:      big.NewInt(0),
		EIP150Block:         big.NewInt(0),
		EIP155Block:         big.NewInt(0),
		EIP158Block:         big.NewInt(0),
		ByzantiumBlock:      big.NewInt(0),
		ConstantinopleBlock: big.NewInt(0),
		PetersburgBlock:     big.NewInt(0),
		IstanbulBlock:       big.NewInt(0),
		MuirGlacierBlock:    big.NewInt(0),
		CancunTime:          utils.TimeToNewUint64(version.GetEUpgradeTime(constants.UnitTestID)),
		NetworkUpgrades:     getDefaultNetworkUpgrades(constants.UnitTestID),
		GenesisPrecompiles:  Precompiles{},
		UpgradeConfig:       UpgradeConfig{},
	}

	TestSubnetEVMConfig = &ChainConfig{
		AvalancheContext:    AvalancheContext{utils.TestSnowContext()},
		ChainID:             big.NewInt(1),
		FeeConfig:           DefaultFeeConfig,
		AllowFeeRecipients:  false,
		HomesteadBlock:      big.NewInt(0),
		EIP150Block:         big.NewInt(0),
		EIP155Block:         big.NewInt(0),
		EIP158Block:         big.NewInt(0),
		ByzantiumBlock:      big.NewInt(0),
		ConstantinopleBlock: big.NewInt(0),
		PetersburgBlock:     big.NewInt(0),
		IstanbulBlock:       big.NewInt(0),
		MuirGlacierBlock:    big.NewInt(0),
		NetworkUpgrades: NetworkUpgrades{
			SubnetEVMTimestamp: utils.NewUint64(0),
		},
		GenesisPrecompiles: Precompiles{},
		UpgradeConfig:      UpgradeConfig{},
	}

	TestPreSubnetEVMConfig = &ChainConfig{
		AvalancheContext:    AvalancheContext{utils.TestSnowContext()},
		ChainID:             big.NewInt(1),
		FeeConfig:           DefaultFeeConfig,
		AllowFeeRecipients:  false,
		HomesteadBlock:      big.NewInt(0),
		EIP150Block:         big.NewInt(0),
		EIP155Block:         big.NewInt(0),
		EIP158Block:         big.NewInt(0),
		ByzantiumBlock:      big.NewInt(0),
		ConstantinopleBlock: big.NewInt(0),
		PetersburgBlock:     big.NewInt(0),
		IstanbulBlock:       big.NewInt(0),
		MuirGlacierBlock:    big.NewInt(0),
		NetworkUpgrades:     NetworkUpgrades{},
		GenesisPrecompiles:  Precompiles{},
		UpgradeConfig:       UpgradeConfig{},
	}

	TestRules = TestChainConfig.Rules(new(big.Int), 0)
)

// ChainConfig is the core config which determines the blockchain settings.
//
// ChainConfig is stored in the database on a per block basis. This means
// that any network, identified by its genesis block, can have its own
// set of configuration options.
type ChainConfig struct {
	ChainID *big.Int `json:"chainId"` // chainId identifies the current chain and is used for replay protection

	HomesteadBlock *big.Int `json:"homesteadBlock,omitempty"` // Homestead switch block (nil = no fork, 0 = already homestead)

	// EIP150 implements the Gas price changes (https://github.com/ethereum/EIPs/issues/150)
	EIP150Block *big.Int `json:"eip150Block,omitempty"` // EIP150 HF block (nil = no fork)
	EIP155Block *big.Int `json:"eip155Block,omitempty"` // EIP155 HF block
	EIP158Block *big.Int `json:"eip158Block,omitempty"` // EIP158 HF block

	ByzantiumBlock      *big.Int `json:"byzantiumBlock,omitempty"`      // Byzantium switch block (nil = no fork, 0 = already on byzantium)
	ConstantinopleBlock *big.Int `json:"constantinopleBlock,omitempty"` // Constantinople switch block (nil = no fork, 0 = already activated)
	PetersburgBlock     *big.Int `json:"petersburgBlock,omitempty"`     // Petersburg switch block (nil = same as Constantinople)
	IstanbulBlock       *big.Int `json:"istanbulBlock,omitempty"`       // Istanbul switch block (nil = no fork, 0 = already on istanbul)
	MuirGlacierBlock    *big.Int `json:"muirGlacierBlock,omitempty"`    // Eip-2384 (bomb delay) switch block (nil = no fork, 0 = already activated)

	// Cancun activates the Cancun upgrade from Ethereum. (nil = no fork, 0 = already activated)
	CancunTime *uint64 `json:"cancunTime,omitempty"`
	// Verkle activates the Verkle upgrade from Ethereum. (nil = no fork, 0 = already activated)
	VerkleTime *uint64 `json:"verkleTime,omitempty"` // Verkle switch time (nil = no fork, 0 = already on verkle)

	NetworkUpgrades // Config for timestamps that enable network upgrades. Skip encoding/decoding directly into ChainConfig.

	AvalancheContext `json:"-"` // Avalanche specific context set during VM initialization. Not serialized.

	FeeConfig          commontype.FeeConfig `json:"feeConfig"`                    // Set the configuration for the dynamic fee algorithm
	AllowFeeRecipients bool                 `json:"allowFeeRecipients,omitempty"` // Allows fees to be collected by block builders.

	GenesisPrecompiles Precompiles `json:"-"` // Config for enabling precompiles from genesis. JSON encode/decode will be handled by the custom marshaler/unmarshaler.
	UpgradeConfig      `json:"-"`  // Config specified in upgradeBytes (avalanche network upgrades or enable/disabling precompiles). Skip encoding/decoding directly into ChainConfig.
}

// Description returns a human-readable description of ChainConfig.
func (c *ChainConfig) Description() string {
	var banner string

	banner += fmt.Sprintf("Chain ID:  %v\n", c.ChainID)
	banner += "Consensus: Dummy Consensus Engine\n\n"

	// Create a list of forks with a short description of them. Forks that only
	// makes sense for mainnet should be optional at printing to avoid bloating
	// the output for testnets and private networks.
	banner += "Hard Forks (block based):\n"
	banner += fmt.Sprintf(" - Homestead:                   #%-8v (https://github.com/ethereum/execution-specs/blob/master/network-upgrades/mainnet-upgrades/homestead.md)\n", c.HomesteadBlock)
	banner += fmt.Sprintf(" - Tangerine Whistle (EIP 150): #%-8v (https://github.com/ethereum/execution-specs/blob/master/network-upgrades/mainnet-upgrades/tangerine-whistle.md)\n", c.EIP150Block)
	banner += fmt.Sprintf(" - Spurious Dragon/1 (EIP 155): #%-8v (https://github.com/ethereum/execution-specs/blob/master/network-upgrades/mainnet-upgrades/spurious-dragon.md)\n", c.EIP155Block)
	banner += fmt.Sprintf(" - Spurious Dragon/2 (EIP 158): #%-8v (https://github.com/ethereum/execution-specs/blob/master/network-upgrades/mainnet-upgrades/spurious-dragon.md)\n", c.EIP155Block)
	banner += fmt.Sprintf(" - Byzantium:                   #%-8v (https://github.com/ethereum/execution-specs/blob/master/network-upgrades/mainnet-upgrades/byzantium.md)\n", c.ByzantiumBlock)
	banner += fmt.Sprintf(" - Constantinople:              #%-8v (https://github.com/ethereum/execution-specs/blob/master/network-upgrades/mainnet-upgrades/constantinople.md)\n", c.ConstantinopleBlock)
	banner += fmt.Sprintf(" - Petersburg:                  #%-8v (https://github.com/ethereum/execution-specs/blob/master/network-upgrades/mainnet-upgrades/petersburg.md)\n", c.PetersburgBlock)
	banner += fmt.Sprintf(" - Istanbul:                    #%-8v (https://github.com/ethereum/execution-specs/blob/master/network-upgrades/mainnet-upgrades/istanbul.md)\n", c.IstanbulBlock)
	if c.MuirGlacierBlock != nil {
		banner += fmt.Sprintf(" - Muir Glacier:                #%-8v (https://github.com/ethereum/execution-specs/blob/master/network-upgrades/mainnet-upgrades/muir-glacier.md)\n", c.MuirGlacierBlock)
	}

	banner += "Hard forks (timestamp based):\n"
	banner += fmt.Sprintf(" - Cancun Timestamp:              @%-10v (https://github.com/ava-labs/avalanchego/releases/tag/v1.12.0)\n", ptrToString(c.CancunTime)) /// XXX: should we link the ethereum execution spec here instead
	banner += fmt.Sprintf(" - Verkle Timestamp:              @%-10v", ptrToString(c.VerkleTime))

	banner += "Avalanche Upgrades (timestamp based):\n"
	banner += c.NetworkUpgrades.Description()
	banner += "\n"

	precompileUpgradeBytes, err := json.Marshal(c.GenesisPrecompiles)
	if err != nil {
		precompileUpgradeBytes = []byte("cannot marshal PrecompileUpgrade")
	}
	banner += fmt.Sprintf("Precompile Upgrades: %s", string(precompileUpgradeBytes))
	banner += "\n"

	upgradeConfigBytes, err := json.Marshal(c.UpgradeConfig)
	if err != nil {
		upgradeConfigBytes = []byte("cannot marshal UpgradeConfig")
	}
	banner += fmt.Sprintf("Upgrade Config: %s", string(upgradeConfigBytes))
	banner += "\n"

	feeBytes, err := json.Marshal(c.FeeConfig)
	if err != nil {
		feeBytes = []byte("cannot marshal FeeConfig")
	}
	banner += fmt.Sprintf("Fee Config: %s", string(feeBytes))
	banner += "\n"

	banner += fmt.Sprintf("Allow Fee Recipients: %v", c.AllowFeeRecipients)
	banner += "\n"
	return banner
}

// IsHomestead returns whether num is either equal to the homestead block or greater.
func (c *ChainConfig) IsHomestead(num *big.Int) bool {
	return utils.IsBlockForked(c.HomesteadBlock, num)
}

// IsEIP150 returns whether num is either equal to the EIP150 fork block or greater.
func (c *ChainConfig) IsEIP150(num *big.Int) bool {
	return utils.IsBlockForked(c.EIP150Block, num)
}

// IsEIP155 returns whether num is either equal to the EIP155 fork block or greater.
func (c *ChainConfig) IsEIP155(num *big.Int) bool {
	return utils.IsBlockForked(c.EIP155Block, num)
}

// IsEIP158 returns whether num is either equal to the EIP158 fork block or greater.
func (c *ChainConfig) IsEIP158(num *big.Int) bool {
	return utils.IsBlockForked(c.EIP158Block, num)
}

// IsByzantium returns whether num is either equal to the Byzantium fork block or greater.
func (c *ChainConfig) IsByzantium(num *big.Int) bool {
	return utils.IsBlockForked(c.ByzantiumBlock, num)
}

// IsConstantinople returns whether num is either equal to the Constantinople fork block or greater.
func (c *ChainConfig) IsConstantinople(num *big.Int) bool {
	return utils.IsBlockForked(c.ConstantinopleBlock, num)
}

// IsMuirGlacier returns whether num is either equal to the Muir Glacier (EIP-2384) fork block or greater.
func (c *ChainConfig) IsMuirGlacier(num *big.Int) bool {
	return utils.IsBlockForked(c.MuirGlacierBlock, num)
}

// IsPetersburg returns whether num is either
// - equal to or greater than the PetersburgBlock fork block,
// - OR is nil, and Constantinople is active
func (c *ChainConfig) IsPetersburg(num *big.Int) bool {
	return utils.IsBlockForked(c.PetersburgBlock, num) || c.PetersburgBlock == nil && utils.IsBlockForked(c.ConstantinopleBlock, num)
}

// IsIstanbul returns whether num is either equal to the Istanbul fork block or greater.
func (c *ChainConfig) IsIstanbul(num *big.Int) bool {
	return utils.IsBlockForked(c.IstanbulBlock, num)
}

// IsCancun returns whether [time] represents a block
// with a timestamp after the Cancun upgrade time.
func (c *ChainConfig) IsCancun(num *big.Int, time uint64) bool {
	return utils.IsTimestampForked(c.CancunTime, time)
}

// IsVerkle returns whether [time] represents a block
// with a timestamp after the Verkle upgrade time.
func (c *ChainConfig) IsVerkle(num *big.Int, time uint64) bool {
	return utils.IsTimestampForked(c.VerkleTime, time)
}

func (r *Rules) PredicatersExist() bool {
	return len(r.Predicaters) > 0
}

func (r *Rules) PredicaterExists(addr common.Address) bool {
	_, PredicaterExists := r.Predicaters[addr]
	return PredicaterExists
}

// IsPrecompileEnabled returns whether precompile with [address] is enabled at [timestamp].
func (c *ChainConfig) IsPrecompileEnabled(address common.Address, timestamp uint64) bool {
	config := c.getActivePrecompileConfig(address, timestamp)
	return config != nil && !config.IsDisabled()
}

// CheckCompatible checks whether scheduled fork transitions have been imported
// with a mismatching chain configuration.
func (c *ChainConfig) CheckCompatible(newcfg *ChainConfig, height uint64, time uint64) *ConfigCompatError {
	var (
		bhead = new(big.Int).SetUint64(height)
		btime = time
	)
	// Iterate checkCompatible to find the lowest conflict.
	var lasterr *ConfigCompatError
	for {
		err := c.checkCompatible(newcfg, bhead, btime)
		if err == nil || (lasterr != nil && err.RewindToBlock == lasterr.RewindToBlock && err.RewindToTime == lasterr.RewindToTime) {
			break
		}
		lasterr = err

		if err.RewindToTime > 0 {
			btime = err.RewindToTime
		} else {
			bhead.SetUint64(err.RewindToBlock)
		}
	}
	return lasterr
}

// Verify verifies chain config and returns error
func (c *ChainConfig) Verify() error {
	if err := c.FeeConfig.Verify(); err != nil {
		return err
	}

	// Verify the precompile upgrades are internally consistent given the existing chainConfig.
	if err := c.verifyPrecompileUpgrades(); err != nil {
		return fmt.Errorf("invalid precompile upgrades: %w", err)
	}

	// Verify the state upgrades are internally consistent given the existing chainConfig.
	if err := c.verifyStateUpgrades(); err != nil {
		return fmt.Errorf("invalid state upgrades: %w", err)
	}

	// Verify the network upgrades are internally consistent given the existing chainConfig.
	if err := c.verifyNetworkUpgrades(c.SnowCtx.NetworkID); err != nil {
		return fmt.Errorf("invalid network upgrades: %w", err)
	}

	return nil
}

type fork struct {
	name      string
	block     *big.Int // some go-ethereum forks use block numbers
	timestamp *uint64  // Avalanche forks use timestamps
	optional  bool     // if true, the fork may be nil and next fork is still allowed
}

// CheckConfigForkOrder checks that we don't "skip" any forks, geth isn't pluggable enough
// to guarantee that forks can be implemented in a different order than on official networks
func (c *ChainConfig) CheckConfigForkOrder() error {
	ethForks := []fork{
		{name: "homesteadBlock", block: c.HomesteadBlock},
		{name: "eip150Block", block: c.EIP150Block},
		{name: "eip155Block", block: c.EIP155Block},
		{name: "eip158Block", block: c.EIP158Block},
		{name: "byzantiumBlock", block: c.ByzantiumBlock},
		{name: "constantinopleBlock", block: c.ConstantinopleBlock},
		{name: "petersburgBlock", block: c.PetersburgBlock},
		{name: "istanbulBlock", block: c.IstanbulBlock},
		{name: "muirGlacierBlock", block: c.MuirGlacierBlock, optional: true},
		{name: "cancunTime", timestamp: c.CancunTime},
	}

	// Check that forks are enabled in order
	if err := checkForks(ethForks, true); err != nil {
		return err
	}

	// Note: In Avalanche, hard forks must take place via block timestamps instead
	// of block numbers since blocks are produced asynchronously. Therefore, we do not
	// check that the block timestamps in the same way as for
	// the block number forks since it would not be a meaningful comparison.
	// Instead, we check only that Phases are enabled in order.
	// Note: we do not add the optional stateful precompile configs in here because they are optional
	// and independent, such that the ordering they are enabled does not impact the correctness of the
	// chain config.
	if err := checkForks(c.forkOrder(), false); err != nil {
		return err
	}

	return nil
}

// checkForks checks that forks are enabled in order and returns an error if not
// [blockFork] is true if the fork is a block number fork, false if it is a timestamp fork
func checkForks(forks []fork, blockFork bool) error {
	lastFork := fork{}
	for _, cur := range forks {
		if blockFork && cur.block != nil && common.Big0.Cmp(cur.block) != 0 {
			return errNonGenesisForkByHeight
		}
		if lastFork.name != "" {
			switch {
			// Non-optional forks must all be present in the chain config up to the last defined fork
			case lastFork.block == nil && lastFork.timestamp == nil && (cur.block != nil || cur.timestamp != nil):
				if cur.block != nil {
					return fmt.Errorf("unsupported fork ordering: %v not enabled, but %v enabled at block %v",
						lastFork.name, cur.name, cur.block)
				} else {
					return fmt.Errorf("unsupported fork ordering: %v not enabled, but %v enabled at timestamp %v",
						lastFork.name, cur.name, *cur.timestamp)
				}

			// Fork (whether defined by block or timestamp) must follow the fork definition sequence
			case (lastFork.block != nil && cur.block != nil) || (lastFork.timestamp != nil && cur.timestamp != nil):
				if lastFork.block != nil && lastFork.block.Cmp(cur.block) > 0 {
					return fmt.Errorf("unsupported fork ordering: %v enabled at block %v, but %v enabled at block %v",
						lastFork.name, lastFork.block, cur.name, cur.block)
				} else if lastFork.timestamp != nil && *lastFork.timestamp > *cur.timestamp {
					return fmt.Errorf("unsupported fork ordering: %v enabled at timestamp %v, but %v enabled at timestamp %v",
						lastFork.name, *lastFork.timestamp, cur.name, *cur.timestamp)
				}

				// Timestamp based forks can follow block based ones, but not the other way around
				if lastFork.timestamp != nil && cur.block != nil {
					return fmt.Errorf("unsupported fork ordering: %v used timestamp ordering, but %v reverted to block ordering",
						lastFork.name, cur.name)
				}
			}
		}
		// If it was optional and not set, then ignore it
		if !cur.optional || (cur.block != nil || cur.timestamp != nil) {
			lastFork = cur
		}
	}
	return nil
}

// checkCompatible confirms that [newcfg] is backwards compatible with [c] to upgrade with the given head block height and timestamp.
// This confirms that all Ethereum and Avalanche upgrades are backwards compatible as well as that the precompile config is backwards
// compatible.
func (c *ChainConfig) checkCompatible(newcfg *ChainConfig, height *big.Int, time uint64) *ConfigCompatError {
	if isForkBlockIncompatible(c.HomesteadBlock, newcfg.HomesteadBlock, height) {
		return newBlockCompatError("Homestead fork block", c.HomesteadBlock, newcfg.HomesteadBlock)
	}
	if isForkBlockIncompatible(c.EIP150Block, newcfg.EIP150Block, height) {
		return newBlockCompatError("EIP150 fork block", c.EIP150Block, newcfg.EIP150Block)
	}
	if isForkBlockIncompatible(c.EIP155Block, newcfg.EIP155Block, height) {
		return newBlockCompatError("EIP155 fork block", c.EIP155Block, newcfg.EIP155Block)
	}
	if isForkBlockIncompatible(c.EIP158Block, newcfg.EIP158Block, height) {
		return newBlockCompatError("EIP158 fork block", c.EIP158Block, newcfg.EIP158Block)
	}
	if c.IsEIP158(height) && !utils.BigNumEqual(c.ChainID, newcfg.ChainID) {
		return newBlockCompatError("EIP158 chain ID", c.EIP158Block, newcfg.EIP158Block)
	}
	if isForkBlockIncompatible(c.ByzantiumBlock, newcfg.ByzantiumBlock, height) {
		return newBlockCompatError("Byzantium fork block", c.ByzantiumBlock, newcfg.ByzantiumBlock)
	}
	if isForkBlockIncompatible(c.ConstantinopleBlock, newcfg.ConstantinopleBlock, height) {
		return newBlockCompatError("Constantinople fork block", c.ConstantinopleBlock, newcfg.ConstantinopleBlock)
	}
	if isForkBlockIncompatible(c.PetersburgBlock, newcfg.PetersburgBlock, height) {
		// the only case where we allow Petersburg to be set in the past is if it is equal to Constantinople
		// mainly to satisfy fork ordering requirements which state that Petersburg fork be set if Constantinople fork is set
		if isForkBlockIncompatible(c.ConstantinopleBlock, newcfg.PetersburgBlock, height) {
			return newBlockCompatError("Petersburg fork block", c.PetersburgBlock, newcfg.PetersburgBlock)
		}
	}
	if isForkBlockIncompatible(c.IstanbulBlock, newcfg.IstanbulBlock, height) {
		return newBlockCompatError("Istanbul fork block", c.IstanbulBlock, newcfg.IstanbulBlock)
	}
	if isForkBlockIncompatible(c.MuirGlacierBlock, newcfg.MuirGlacierBlock, height) {
		return newBlockCompatError("Muir Glacier fork block", c.MuirGlacierBlock, newcfg.MuirGlacierBlock)
	}

	if isForkTimestampIncompatible(c.CancunTime, newcfg.CancunTime, time) {
		return newTimestampCompatError("Cancun fork block timestamp", c.CancunTime, c.CancunTime)
	}

	// Check avalanche network upgrades
	if err := c.CheckNetworkUpgradesCompatible(&newcfg.NetworkUpgrades, time); err != nil {
		return err
	}

	// Check that the precompiles on the new config are compatible with the existing precompile config.
	if err := c.CheckPrecompilesCompatible(newcfg.PrecompileUpgrades, time); err != nil {
		return err
	}

	// Check that the state upgrades on the new config are compatible with the existing state upgrade config.
	if err := c.CheckStateUpgradesCompatible(newcfg.StateUpgrades, time); err != nil {
		return err
	}

	// TODO verify that the fee config is fully compatible between [c] and [newcfg].
	return nil
}

// isForkBlockIncompatible returns true if a fork scheduled at s1 cannot be rescheduled to
// block s2 because head is already past the fork.
func isForkBlockIncompatible(s1, s2, head *big.Int) bool {
	return (utils.IsBlockForked(s1, head) || utils.IsBlockForked(s2, head)) && !configBlockEqual(s1, s2)
}

func configBlockEqual(x, y *big.Int) bool {
	if x == nil {
		return y == nil
	}
	if y == nil {
		return x == nil
	}
	return x.Cmp(y) == 0
}

// isForkTimestampIncompatible returns true if a fork scheduled at timestamp s1
// cannot be rescheduled to timestamp s2 because head is already past the fork.
func isForkTimestampIncompatible(s1, s2 *uint64, head uint64) bool {
	return (utils.IsTimestampForked(s1, head) || utils.IsTimestampForked(s2, head)) && !configTimestampEqual(s1, s2)
}

func configTimestampEqual(x, y *uint64) bool {
	if x == nil {
		return y == nil
	}
	if y == nil {
		return x == nil
	}
	return *x == *y
}

// ConfigCompatError is raised if the locally-stored blockchain is initialised with a
// ChainConfig that would alter the past.
type ConfigCompatError struct {
	What string

	// block numbers of the stored and new configurations if block based forking
	StoredBlock, NewBlock *big.Int

	// timestamps of the stored and new configurations if time based forking
	StoredTime, NewTime *uint64

	// the block number to which the local chain must be rewound to correct the error
	RewindToBlock uint64

	// the timestamp to which the local chain must be rewound to correct the error
	RewindToTime uint64
}

func newBlockCompatError(what string, storedblock, newblock *big.Int) *ConfigCompatError {
	var rew *big.Int
	switch {
	case storedblock == nil:
		rew = newblock
	case newblock == nil || storedblock.Cmp(newblock) < 0:
		rew = storedblock
	default:
		rew = newblock
	}
	err := &ConfigCompatError{
		What:          what,
		StoredBlock:   storedblock,
		NewBlock:      newblock,
		RewindToBlock: 0,
	}
	if rew != nil && rew.Sign() > 0 {
		err.RewindToBlock = rew.Uint64() - 1
	}
	return err
}

func newTimestampCompatError(what string, storedtime, newtime *uint64) *ConfigCompatError {
	var rew *uint64
	switch {
	case storedtime == nil:
		rew = newtime
	case newtime == nil || *storedtime < *newtime:
		rew = storedtime
	default:
		rew = newtime
	}
	err := &ConfigCompatError{
		What:         what,
		StoredTime:   storedtime,
		NewTime:      newtime,
		RewindToTime: 0,
	}
	if rew != nil && *rew > 0 {
		err.RewindToTime = *rew - 1
	}
	return err
}

func (err *ConfigCompatError) Error() string {
	if err.StoredBlock != nil {
		return fmt.Sprintf("mismatching %s in database (have block %d, want block %d, rewindto block %d)", err.What, err.StoredBlock, err.NewBlock, err.RewindToBlock)
	}
	return fmt.Sprintf("mismatching %s in database (have timestamp %s, want timestamp %s, rewindto timestamp %d)", err.What, ptrToString(err.StoredTime), ptrToString(err.NewTime), err.RewindToTime)
}

func ptrToString(val *uint64) string {
	if val == nil {
		return "nil"
	}
	return fmt.Sprintf("%d", *val)
}

type EthRules struct {
	IsHomestead, IsEIP150, IsEIP155, IsEIP158               bool
	IsByzantium, IsConstantinople, IsPetersburg, IsIstanbul bool
	IsCancun                                                bool
}

// Rules wraps ChainConfig and is merely syntactic sugar or can be used for functions
// that do not have or require information about the block.
//
// Rules is a one time interface meaning that it shouldn't be used in between transition
// phases.
type Rules struct {
<<<<<<< HEAD
	ChainID                                                 *big.Int
	IsHomestead, IsEIP150, IsEIP155, IsEIP158               bool
	IsByzantium, IsConstantinople, IsPetersburg, IsIstanbul bool
	IsCancun                                                bool
	IsVerkle                                                bool
=======
	ChainID *big.Int

	// Rules for Ethereum releases
	EthRules
>>>>>>> fa909031

	// Rules for Avalanche releases
	AvalancheRules

	// ActivePrecompiles maps addresses to stateful precompiled contracts that are enabled
	// for this rule set.
	// Note: none of these addresses should conflict with the address space used by
	// any existing precompiles.
	ActivePrecompiles map[common.Address]precompileconfig.Config
	// Predicaters maps addresses to stateful precompile Predicaters
	// that are enabled for this rule set.
	Predicaters map[common.Address]precompileconfig.Predicater
	// AccepterPrecompiles map addresses to stateful precompile accepter functions
	// that are enabled for this rule set.
	AccepterPrecompiles map[common.Address]precompileconfig.Accepter
}

// IsPrecompileEnabled returns true if the precompile at [addr] is enabled for this rule set.
func (r *Rules) IsPrecompileEnabled(addr common.Address) bool {
	_, ok := r.ActivePrecompiles[addr]
	return ok
}

// Rules ensures c's ChainID is not nil.
func (c *ChainConfig) rules(num *big.Int, timestamp uint64) Rules {
	chainID := c.ChainID
	if chainID == nil {
		chainID = new(big.Int)
	}
	return Rules{
<<<<<<< HEAD
		ChainID:          new(big.Int).Set(chainID),
		IsHomestead:      c.IsHomestead(num),
		IsEIP150:         c.IsEIP150(num),
		IsEIP155:         c.IsEIP155(num),
		IsEIP158:         c.IsEIP158(num),
		IsByzantium:      c.IsByzantium(num),
		IsConstantinople: c.IsConstantinople(num),
		IsPetersburg:     c.IsPetersburg(num),
		IsIstanbul:       c.IsIstanbul(num),
		IsCancun:         c.IsCancun(num, timestamp),
		IsVerkle:         c.IsVerkle(num, timestamp),
=======
		ChainID: new(big.Int).Set(chainID),
		EthRules: EthRules{
			IsHomestead:      c.IsHomestead(num),
			IsEIP150:         c.IsEIP150(num),
			IsEIP155:         c.IsEIP155(num),
			IsEIP158:         c.IsEIP158(num),
			IsByzantium:      c.IsByzantium(num),
			IsConstantinople: c.IsConstantinople(num),
			IsPetersburg:     c.IsPetersburg(num),
			IsIstanbul:       c.IsIstanbul(num),
			IsCancun:         c.IsCancun(num, timestamp),
		},
>>>>>>> fa909031
	}
}

// Rules returns the Avalanche modified rules to support Avalanche
// network upgrades
func (c *ChainConfig) Rules(blockNum *big.Int, timestamp uint64) Rules {
	rules := c.rules(blockNum, timestamp)

	rules.AvalancheRules = c.GetAvalancheRules(timestamp)

	// Initialize the stateful precompiles that should be enabled at [blockTimestamp].
	rules.ActivePrecompiles = make(map[common.Address]precompileconfig.Config)
	rules.Predicaters = make(map[common.Address]precompileconfig.Predicater)
	rules.AccepterPrecompiles = make(map[common.Address]precompileconfig.Accepter)
	for _, module := range modules.RegisteredModules() {
		if config := c.getActivePrecompileConfig(module.Address, timestamp); config != nil && !config.IsDisabled() {
			rules.ActivePrecompiles[module.Address] = config
			if predicater, ok := config.(precompileconfig.Predicater); ok {
				rules.Predicaters[module.Address] = predicater
			}
			if precompileAccepter, ok := config.(precompileconfig.Accepter); ok {
				rules.AccepterPrecompiles[module.Address] = precompileAccepter
			}
		}
	}

	return rules
}

// GetFeeConfig returns the original FeeConfig contained in the genesis ChainConfig.
// Implements precompile.ChainConfig interface.
func (c *ChainConfig) GetFeeConfig() commontype.FeeConfig {
	return c.FeeConfig
}

// AllowedFeeRecipients returns the original AllowedFeeRecipients parameter contained in the genesis ChainConfig.
// Implements precompile.ChainConfig interface.
func (c *ChainConfig) AllowedFeeRecipients() bool {
	return c.AllowFeeRecipients
}<|MERGE_RESOLUTION|>--- conflicted
+++ resolved
@@ -635,6 +635,7 @@
 	IsHomestead, IsEIP150, IsEIP155, IsEIP158               bool
 	IsByzantium, IsConstantinople, IsPetersburg, IsIstanbul bool
 	IsCancun                                                bool
+	IsVerkle                                                bool
 }
 
 // Rules wraps ChainConfig and is merely syntactic sugar or can be used for functions
@@ -643,18 +644,10 @@
 // Rules is a one time interface meaning that it shouldn't be used in between transition
 // phases.
 type Rules struct {
-<<<<<<< HEAD
-	ChainID                                                 *big.Int
-	IsHomestead, IsEIP150, IsEIP155, IsEIP158               bool
-	IsByzantium, IsConstantinople, IsPetersburg, IsIstanbul bool
-	IsCancun                                                bool
-	IsVerkle                                                bool
-=======
 	ChainID *big.Int
 
 	// Rules for Ethereum releases
 	EthRules
->>>>>>> fa909031
 
 	// Rules for Avalanche releases
 	AvalancheRules
@@ -685,19 +678,6 @@
 		chainID = new(big.Int)
 	}
 	return Rules{
-<<<<<<< HEAD
-		ChainID:          new(big.Int).Set(chainID),
-		IsHomestead:      c.IsHomestead(num),
-		IsEIP150:         c.IsEIP150(num),
-		IsEIP155:         c.IsEIP155(num),
-		IsEIP158:         c.IsEIP158(num),
-		IsByzantium:      c.IsByzantium(num),
-		IsConstantinople: c.IsConstantinople(num),
-		IsPetersburg:     c.IsPetersburg(num),
-		IsIstanbul:       c.IsIstanbul(num),
-		IsCancun:         c.IsCancun(num, timestamp),
-		IsVerkle:         c.IsVerkle(num, timestamp),
-=======
 		ChainID: new(big.Int).Set(chainID),
 		EthRules: EthRules{
 			IsHomestead:      c.IsHomestead(num),
@@ -709,8 +689,8 @@
 			IsPetersburg:     c.IsPetersburg(num),
 			IsIstanbul:       c.IsIstanbul(num),
 			IsCancun:         c.IsCancun(num, timestamp),
+			IsVerkle:         c.IsVerkle(num, timestamp),
 		},
->>>>>>> fa909031
 	}
 }
 
