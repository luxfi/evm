--- conflicted
+++ resolved
@@ -28,8 +28,6 @@
 
 import (
 	"math/big"
-
-<<<<<<< HEAD
 	"github.com/ethereum/go-ethereum/common"
 	"github.com/luxdefi/node/snow"
 	"github.com/luxdefi/evm/commontype"
@@ -66,17 +64,6 @@
 		BlockGasCostStep: big.NewInt(200_000),
 	}
 )
-=======
-	"github.com/ava-labs/avalanchego/upgrade"
-	"github.com/ava-labs/avalanchego/utils/constants"
-	ethparams "github.com/ava-labs/libevm/params"
-	"github.com/ava-labs/subnet-evm/params/extras"
-	"github.com/ava-labs/subnet-evm/utils"
-)
-
-// Guarantees extras initialisation before a call to [params.ChainConfig.Rules].
-var _ = libevmInit()
->>>>>>> 7abb4c64
 
 var (
 	// SubnetEVMDefaultConfig is the default configuration
@@ -85,22 +72,19 @@
 		&ChainConfig{
 			ChainID: DefaultChainID,
 
-			HomesteadBlock:      big.NewInt(0),
-			EIP150Block:         big.NewInt(0),
-			EIP155Block:         big.NewInt(0),
-			EIP158Block:         big.NewInt(0),
-			ByzantiumBlock:      big.NewInt(0),
-			ConstantinopleBlock: big.NewInt(0),
-			PetersburgBlock:     big.NewInt(0),
-			IstanbulBlock:       big.NewInt(0),
-			MuirGlacierBlock:    big.NewInt(0),
-			BerlinBlock:         big.NewInt(0),
-			LondonBlock:         big.NewInt(0),
-		},
-		extras.SubnetEVMDefaultChainConfig,
-	)
-
-<<<<<<< HEAD
+		HomesteadBlock:           big.NewInt(0),
+		EIP150Block:              big.NewInt(0),
+		EIP155Block:              big.NewInt(0),
+		EIP158Block:              big.NewInt(0),
+		ByzantiumBlock:           big.NewInt(0),
+		ConstantinopleBlock:      big.NewInt(0),
+		PetersburgBlock:          big.NewInt(0),
+		IstanbulBlock:            big.NewInt(0),
+		MuirGlacierBlock:         big.NewInt(0),
+		MandatoryNetworkUpgrades: MainnetNetworkUpgrades, // This can be changed to correct network (local, test) via VM.
+		GenesisPrecompiles:       Precompiles{},
+	}
+
 	TestChainConfig = &ChainConfig{
 		LuxContext:          LuxContext{utils.TestSnowContext()},
 		ChainID:             big.NewInt(1),
@@ -118,29 +102,10 @@
 		MandatoryNetworkUpgrades: MandatoryNetworkUpgrades{
 			SubnetEVMTimestamp: utils.NewUint64(0),
 			DUpgradeTimestamp:  utils.NewUint64(0),
-=======
-	TestChainConfig = WithExtra(
-		&ChainConfig{
-			ChainID:             big.NewInt(1),
-			HomesteadBlock:      big.NewInt(0),
-			EIP150Block:         big.NewInt(0),
-			EIP155Block:         big.NewInt(0),
-			EIP158Block:         big.NewInt(0),
-			ByzantiumBlock:      big.NewInt(0),
-			ConstantinopleBlock: big.NewInt(0),
-			PetersburgBlock:     big.NewInt(0),
-			IstanbulBlock:       big.NewInt(0),
-			MuirGlacierBlock:    big.NewInt(0),
-			BerlinBlock:         big.NewInt(0),
-			LondonBlock:         big.NewInt(0),
-			ShanghaiTime:        utils.TimeToNewUint64(upgrade.GetConfig(constants.UnitTestID).DurangoTime),
-			CancunTime:          utils.TimeToNewUint64(upgrade.GetConfig(constants.UnitTestID).EtnaTime),
->>>>>>> 7abb4c64
 		},
-		extras.TestChainConfig,
+		extras.SubnetEVMDefaultChainConfig,
 	)
 
-<<<<<<< HEAD
 	TestSubnetEVMConfig = &ChainConfig{
 		LuxContext:          LuxContext{utils.TestSnowContext()},
 		ChainID:             big.NewInt(1),
@@ -157,27 +122,10 @@
 		MuirGlacierBlock:    big.NewInt(0),
 		MandatoryNetworkUpgrades: MandatoryNetworkUpgrades{
 			SubnetEVMTimestamp: utils.NewUint64(0),
-=======
-	TestPreSubnetEVMChainConfig = WithExtra(
-		&ChainConfig{
-			ChainID:             big.NewInt(1),
-			HomesteadBlock:      big.NewInt(0),
-			EIP150Block:         big.NewInt(0),
-			EIP155Block:         big.NewInt(0),
-			EIP158Block:         big.NewInt(0),
-			ByzantiumBlock:      big.NewInt(0),
-			ConstantinopleBlock: big.NewInt(0),
-			PetersburgBlock:     big.NewInt(0),
-			IstanbulBlock:       big.NewInt(0),
-			MuirGlacierBlock:    big.NewInt(0),
-			BerlinBlock:         big.NewInt(0),
-			LondonBlock:         big.NewInt(0),
->>>>>>> 7abb4c64
 		},
-		extras.TestPreSubnetEVMChainConfig,
+		extras.TestChainConfig,
 	)
 
-<<<<<<< HEAD
 	TestPreSubnetEVMConfig = &ChainConfig{
 		LuxContext:               LuxContext{utils.TestSnowContext()},
 		ChainID:                  big.NewInt(1),
@@ -208,121 +156,24 @@
 	// Note: if OptionalUpgrades is specified in the JSON all previously activated
 	// forks must be present or upgradeBytes will be rejected.
 	OptionalNetworkUpgrades *OptionalNetworkUpgrades `json:"networkUpgrades,omitempty"`
-=======
-	TestSubnetEVMChainConfig = WithExtra(
-		&ChainConfig{
-			ChainID:             big.NewInt(1),
-			HomesteadBlock:      big.NewInt(0),
-			EIP150Block:         big.NewInt(0),
-			EIP155Block:         big.NewInt(0),
-			EIP158Block:         big.NewInt(0),
-			ByzantiumBlock:      big.NewInt(0),
-			ConstantinopleBlock: big.NewInt(0),
-			PetersburgBlock:     big.NewInt(0),
-			IstanbulBlock:       big.NewInt(0),
-			MuirGlacierBlock:    big.NewInt(0),
-			BerlinBlock:         big.NewInt(0),
-			LondonBlock:         big.NewInt(0),
-		},
-		extras.TestSubnetEVMChainConfig,
-	)
-
-	TestDurangoChainConfig = WithExtra(
-		&ChainConfig{
-			ChainID:             big.NewInt(1),
-			HomesteadBlock:      big.NewInt(0),
-			EIP150Block:         big.NewInt(0),
-			EIP155Block:         big.NewInt(0),
-			EIP158Block:         big.NewInt(0),
-			ByzantiumBlock:      big.NewInt(0),
-			ConstantinopleBlock: big.NewInt(0),
-			PetersburgBlock:     big.NewInt(0),
-			IstanbulBlock:       big.NewInt(0),
-			MuirGlacierBlock:    big.NewInt(0),
-			BerlinBlock:         big.NewInt(0),
-			LondonBlock:         big.NewInt(0),
-			ShanghaiTime:        utils.TimeToNewUint64(upgrade.InitiallyActiveTime),
-		},
-		extras.TestDurangoChainConfig,
-	)
-
-	TestEtnaChainConfig = WithExtra(
-		&ChainConfig{
-			ChainID:             big.NewInt(1),
-			HomesteadBlock:      big.NewInt(0),
-			EIP150Block:         big.NewInt(0),
-			EIP155Block:         big.NewInt(0),
-			EIP158Block:         big.NewInt(0),
-			ByzantiumBlock:      big.NewInt(0),
-			ConstantinopleBlock: big.NewInt(0),
-			PetersburgBlock:     big.NewInt(0),
-			IstanbulBlock:       big.NewInt(0),
-			MuirGlacierBlock:    big.NewInt(0),
-			BerlinBlock:         big.NewInt(0),
-			LondonBlock:         big.NewInt(0),
-			ShanghaiTime:        utils.TimeToNewUint64(upgrade.InitiallyActiveTime),
-			CancunTime:          utils.TimeToNewUint64(upgrade.InitiallyActiveTime),
-		},
-		extras.TestEtnaChainConfig,
-	)
->>>>>>> 7abb4c64
-
-	TestFortunaChainConfig = WithExtra(
-		&ChainConfig{
-			ChainID:             big.NewInt(1),
-			HomesteadBlock:      big.NewInt(0),
-			EIP150Block:         big.NewInt(0),
-			EIP155Block:         big.NewInt(0),
-			EIP158Block:         big.NewInt(0),
-			ByzantiumBlock:      big.NewInt(0),
-			ConstantinopleBlock: big.NewInt(0),
-			PetersburgBlock:     big.NewInt(0),
-			IstanbulBlock:       big.NewInt(0),
-			MuirGlacierBlock:    big.NewInt(0),
-			BerlinBlock:         big.NewInt(0),
-			LondonBlock:         big.NewInt(0),
-			ShanghaiTime:        utils.TimeToNewUint64(upgrade.InitiallyActiveTime),
-			CancunTime:          utils.TimeToNewUint64(upgrade.InitiallyActiveTime),
-		},
-		extras.TestFortunaChainConfig,
-	)
-
-	TestGraniteChainConfig = WithExtra(
-		&ChainConfig{
-			ChainID:             big.NewInt(1),
-			HomesteadBlock:      big.NewInt(0),
-			EIP150Block:         big.NewInt(0),
-			EIP155Block:         big.NewInt(0),
-			EIP158Block:         big.NewInt(0),
-			ByzantiumBlock:      big.NewInt(0),
-			ConstantinopleBlock: big.NewInt(0),
-			PetersburgBlock:     big.NewInt(0),
-			IstanbulBlock:       big.NewInt(0),
-			MuirGlacierBlock:    big.NewInt(0),
-			BerlinBlock:         big.NewInt(0),
-			LondonBlock:         big.NewInt(0),
-			ShanghaiTime:        utils.TimeToNewUint64(upgrade.InitiallyActiveTime),
-			CancunTime:          utils.TimeToNewUint64(upgrade.InitiallyActiveTime),
-		},
-		extras.TestGraniteChainConfig,
-	)
-
-<<<<<<< HEAD
+
+	// Config for modifying state as a network upgrade.
+	StateUpgrades []StateUpgrade `json:"stateUpgrades,omitempty"`
+
+	// Config for enabling and disabling precompiles as network upgrades.
+	PrecompileUpgrades []PrecompileUpgrade `json:"precompileUpgrades,omitempty"`
+}
+
 // LuxContext provides Lux specific context directly into the EVM.
 type LuxContext struct {
 	SnowCtx *snow.Context
 }
-=======
-	TestRules = TestChainConfig.Rules(new(big.Int), IsMergeTODO, 0)
-)
->>>>>>> 7abb4c64
 
 // ChainConfig is the core config which determines the blockchain settings.
 //
 // ChainConfig is stored in the database on a per block basis. This means
 // that any network, identified by its genesis block, can have its own
 // set of configuration options.
-<<<<<<< HEAD
 type ChainConfig struct {
 	LuxContext `json:"-"` // Lux specific context set during VM initialization. Not serialized.
 
@@ -845,16 +696,12 @@
 	}
 	return fmt.Sprintf("%d", *val)
 }
-=======
-type ChainConfig = ethparams.ChainConfig
->>>>>>> 7abb4c64
 
 // Rules wraps ChainConfig and is merely syntactic sugar or can be used for functions
 // that do not have or require information about the block.
 //
 // Rules is a one time interface meaning that it shouldn't be used in between transition
 // phases.
-<<<<<<< HEAD
 type Rules struct {
 	ChainID                                                 *big.Int
 	IsHomestead, IsEIP150, IsEIP155, IsEIP158               bool
@@ -1010,7 +857,4 @@
 		ChainConfig:   *c,
 		UpgradeConfig: c.UpgradeConfig,
 	}
-}
-=======
-type Rules = ethparams.Rules
->>>>>>> 7abb4c64
+}