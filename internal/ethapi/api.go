--- conflicted
+++ resolved
@@ -63,11 +63,8 @@
 // allowed to produce in order to speed up calculations.
 const estimateGasErrorRatio = 0.015
 
-<<<<<<< HEAD
 var errBlobTxNotSupported = errors.New("signing blob transactions not supported")
 
-=======
->>>>>>> d3c6ac20
 // EthereumAPI provides an API to access Ethereum related information.
 type EthereumAPI struct {
 	b Backend
@@ -738,7 +735,6 @@
 	tr, err := trie.NewStateTrie(trie.StateTrieID(header.Root), statedb.Database().TrieDB())
 	if err != nil {
 		return nil, err
-<<<<<<< HEAD
 	}
 	var accountProof proofList
 	if err := tr.Prove(crypto.Keccak256(address.Bytes()), &accountProof); err != nil {
@@ -749,17 +745,6 @@
 		Address:      address,
 		AccountProof: accountProof,
 		Balance:      (*hexutil.Big)(balance),
-=======
-	}
-	var accountProof proofList
-	if err := tr.Prove(crypto.Keccak256(address.Bytes()), &accountProof); err != nil {
-		return nil, err
-	}
-	return &AccountResult{
-		Address:      address,
-		AccountProof: accountProof,
-		Balance:      (*hexutil.Big)(statedb.GetBalance(address)),
->>>>>>> d3c6ac20
 		CodeHash:     codeHash,
 		Nonce:        hexutil.Uint64(statedb.GetNonce(address)),
 		StorageHash:  storageRoot,
@@ -1101,13 +1086,10 @@
 	if blockOverrides != nil {
 		blockOverrides.Apply(&blockCtx)
 	}
-<<<<<<< HEAD
 	msg, err := args.ToMessage(globalGasCap, blockCtx.BaseFee)
 	if err != nil {
 		return nil, err
 	}
-=======
->>>>>>> d3c6ac20
 	evm := b.GetEVM(ctx, msg, state, header, &vm.Config{NoBaseFee: true}, &blockCtx)
 
 	// Wait for the context to be done and cancel the evm. Even if the
@@ -1163,42 +1145,6 @@
 	return doCall(ctx, b, args, state, header, overrides, blockOverrides, timeout, globalGasCap)
 }
 
-<<<<<<< HEAD
-type ExecutionResult struct {
-	UsedGas    uint64        `json:"gas"`        // Total used gas but include the refunded gas
-	ErrCode    int           `json:"errCode"`    // EVM error code
-	Err        string        `json:"err"`        // Any error encountered during the execution(listed in core/vm/errors.go)
-	ReturnData hexutil.Bytes `json:"returnData"` // Data from evm(function result or data supplied with revert opcode)
-}
-
-// CallDetailed performs the same call as Call, but returns the full context
-func (s *BlockChainAPI) CallDetailed(ctx context.Context, args TransactionArgs, blockNrOrHash rpc.BlockNumberOrHash, overrides *StateOverride) (*ExecutionResult, error) {
-	result, err := DoCall(ctx, s.b, args, blockNrOrHash, overrides, nil, s.b.RPCEVMTimeout(), s.b.RPCGasCap())
-	if err != nil {
-		return nil, err
-	}
-
-	reply := &ExecutionResult{
-		UsedGas:    result.UsedGas,
-		ReturnData: result.ReturnData,
-	}
-	if result.Err != nil {
-		if err, ok := result.Err.(rpc.Error); ok {
-			reply.ErrCode = err.ErrorCode()
-		}
-		reply.Err = result.Err.Error()
-	}
-	// If the result contains a revert reason, try to unpack and return it.
-	if len(result.Revert()) > 0 {
-		err := newRevertError(result.Revert())
-		reply.ErrCode = err.ErrorCode()
-		reply.Err = err.Error()
-	}
-	return reply, nil
-}
-
-=======
->>>>>>> d3c6ac20
 // Call executes the given transaction on the state for the given block number.
 //
 // Additionally, the caller can specify a batch of contract for fields overriding.
@@ -1268,10 +1214,7 @@
 // returns error if the transaction would revert or if there are unexpected failures. The returned
 // value is capped by both `args.Gas` (if non-nil & non-zero) and the backend's RPCGasCap
 // configuration (if non-zero).
-<<<<<<< HEAD
 // Note: Required blob gas is not computed in this method.
-=======
->>>>>>> d3c6ac20
 func (s *BlockChainAPI) EstimateGas(ctx context.Context, args TransactionArgs, blockNrOrHash *rpc.BlockNumberOrHash, overrides *StateOverride) (hexutil.Uint64, error) {
 	bNrOrHash := rpc.BlockNumberOrHashWithNumber(rpc.LatestBlockNumber)
 	if blockNrOrHash != nil {
