#!/usr/bin/env bash

set -o errexit
set -o nounset
set -o pipefail

# Root directory
SUBNET_EVM_PATH=$(
    cd "$(dirname "${BASH_SOURCE[0]}")"
    cd .. && pwd
)

# Load the constants
source "$SUBNET_EVM_PATH"/scripts/constants.sh

if [[ $# -eq 1 ]]; then
    BINARY_PATH=$1
elif [[ $# -eq 0 ]]; then
<<<<<<< HEAD
    BINARY_PATH="$GOPATH/src/github.com/luxdefi/node/build/plugins/srEXiWaHuhNyGwPUi444Tu47ZEDwxTWrbQiuD7FmgSAQ6X7Dy"
else
    echo "Invalid arguments to build evm. Requires zero (default location) or one argument to specify binary location."
=======
    BINARY_PATH="$DEFAULT_PLUGIN_DIR/$DEFAULT_VM_ID"
else
    echo "Invalid arguments to build subnet-evm. Requires zero (default binary path) or one argument to specify the binary path."
>>>>>>> 7abb4c64
    exit 1
fi

# Build Subnet EVM, which is run as a subprocess
echo "Building Subnet EVM @ GitCommit: $SUBNET_EVM_COMMIT at $BINARY_PATH"
go build -ldflags "-X github.com/luxdefi/evm/plugin/evm.GitCommit=$SUBNET_EVM_COMMIT $STATIC_LD_FLAGS" -o "$BINARY_PATH" "plugin/"*.go<|MERGE_RESOLUTION|>--- conflicted
+++ resolved
@@ -16,15 +16,9 @@
 if [[ $# -eq 1 ]]; then
     BINARY_PATH=$1
 elif [[ $# -eq 0 ]]; then
-<<<<<<< HEAD
     BINARY_PATH="$GOPATH/src/github.com/luxdefi/node/build/plugins/srEXiWaHuhNyGwPUi444Tu47ZEDwxTWrbQiuD7FmgSAQ6X7Dy"
 else
     echo "Invalid arguments to build evm. Requires zero (default location) or one argument to specify binary location."
-=======
-    BINARY_PATH="$DEFAULT_PLUGIN_DIR/$DEFAULT_VM_ID"
-else
-    echo "Invalid arguments to build subnet-evm. Requires zero (default binary path) or one argument to specify the binary path."
->>>>>>> 7abb4c64
     exit 1
 fi
 
