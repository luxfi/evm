// (c) 2023, Ava Labs, Inc. All rights reserved.
// See the file LICENSE for licensing terms.

// Defines the stateless interface for unmarshalling an arbitrary config of a precompile
package precompileconfig

import (
<<<<<<< HEAD
	"github.com/luxdefi/node/chains/atomic"
	"github.com/luxdefi/node/ids"
	"github.com/luxdefi/node/snow"
	"github.com/luxdefi/node/snow/engine/snowman/block"
	"github.com/luxdefi/node/vms/platformvm/warp"
	"github.com/luxdefi/evm/commontype"
	"github.com/ethereum/go-ethereum/common"
=======
	"github.com/ava-labs/avalanchego/snow"
	"github.com/ava-labs/avalanchego/snow/engine/snowman/block"
	"github.com/ava-labs/avalanchego/vms/platformvm/warp"
	"github.com/ava-labs/libevm/common"
	"github.com/ava-labs/subnet-evm/commontype"
>>>>>>> 7abb4c64
)

// StatefulPrecompileConfig defines the interface for a stateful precompile to
// be enabled via a network upgrade.
type Config interface {
	// Key returns the unique key for the stateful precompile.
	Key() string
	// Timestamp returns the timestamp at which this stateful precompile should be enabled.
	// 1) 0 indicates that the precompile should be enabled from genesis.
	// 2) n indicates that the precompile should be enabled in the first block with timestamp >= [n].
	// 3) nil indicates that the precompile is never enabled.
	Timestamp() *uint64
	// IsDisabled returns true if this network upgrade should disable the precompile.
	IsDisabled() bool
	// Equal returns true if the provided argument configures the same precompile with the same parameters.
	Equal(Config) bool
	// Verify is called on startup and an error is treated as fatal. Configure can assume the Config has passed verification.
	Verify(ChainConfig) error
}

// PredicateContext is the context passed in to the Predicater interface to verify
// a precompile predicate within a specific ProposerVM wrapper.
type PredicateContext struct {
	SnowCtx *snow.Context
	// ProposerVMBlockCtx defines the ProposerVM context the predicate is verified within
	ProposerVMBlockCtx *block.Context
}

// Predicater is an optional interface for StatefulPrecompileContracts to implement.
<<<<<<< HEAD
// If implemented, the predicate will be enforced on every transaction in a block, prior to
// the block's execution.
// If VerifyPredicate returns an error, the block will fail verification with no further processing.
// WARNING: If you are implementing a custom precompile, beware that evm
// will not maintain backwards compatibility of this interface and your code should not
// rely on this. Designed for use only by precompiles that ship with evm.
=======
// If implemented, the predicate will be called for each predicate included in the
// access list of a transaction.
// PredicateGas will be called while calculating the IntrinsicGas of a transaction
// causing it to be dropped if the total gas goes above the tx gas limit.
// VerifyPredicate is used to populate a bit set of predicates verified prior to
// block execution, which can be accessed via the StateDB during execution.
// The bitset is stored in the block, so that historical blocks can be re-verified
// without calling VerifyPredicate.
>>>>>>> 7abb4c64
type Predicater interface {
	PredicateGas(predicateBytes []byte) (uint64, error)
	VerifyPredicate(predicateContext *PredicateContext, predicateBytes []byte) error
}

type WarpMessageWriter interface {
	AddMessage(unsignedMessage *warp.UnsignedMessage) error
}

// AcceptContext defines the context passed in to a precompileconfig's Accepter
type AcceptContext struct {
	SnowCtx *snow.Context
	Warp    WarpMessageWriter
}

// Accepter is an optional interface for StatefulPrecompiledContracts to implement.
// If implemented, Accept will be called for every log with the address of the precompile when the block is accepted.
// WARNING: If you are implementing a custom precompile, beware that evm
// will not maintain backwards compatibility of this interface and your code should not
// rely on this. Designed for use only by precompiles that ship with evm.
type Accepter interface {
	Accept(acceptCtx *AcceptContext, blockHash common.Hash, blockNumber uint64, txHash common.Hash, logIndex int, topics []common.Hash, logData []byte) error
}

// ChainContext defines an interface that provides information to a stateful precompile
// about the chain configuration. The precompile can access this information to initialize
// its state.
type ChainConfig interface {
	// GetFeeConfig returns the original FeeConfig that was set in the genesis.
	GetFeeConfig() commontype.FeeConfig
	// AllowedFeeRecipients returns true if fee recipients are allowed in the genesis.
	AllowedFeeRecipients() bool
	// IsDurango returns true if the time is after Durango.
	IsDurango(time uint64) bool
}<|MERGE_RESOLUTION|>--- conflicted
+++ resolved
@@ -5,7 +5,6 @@
 package precompileconfig
 
 import (
-<<<<<<< HEAD
 	"github.com/luxdefi/node/chains/atomic"
 	"github.com/luxdefi/node/ids"
 	"github.com/luxdefi/node/snow"
@@ -13,13 +12,6 @@
 	"github.com/luxdefi/node/vms/platformvm/warp"
 	"github.com/luxdefi/evm/commontype"
 	"github.com/ethereum/go-ethereum/common"
-=======
-	"github.com/ava-labs/avalanchego/snow"
-	"github.com/ava-labs/avalanchego/snow/engine/snowman/block"
-	"github.com/ava-labs/avalanchego/vms/platformvm/warp"
-	"github.com/ava-labs/libevm/common"
-	"github.com/ava-labs/subnet-evm/commontype"
->>>>>>> 7abb4c64
 )
 
 // StatefulPrecompileConfig defines the interface for a stateful precompile to
@@ -49,23 +41,12 @@
 }
 
 // Predicater is an optional interface for StatefulPrecompileContracts to implement.
-<<<<<<< HEAD
 // If implemented, the predicate will be enforced on every transaction in a block, prior to
 // the block's execution.
 // If VerifyPredicate returns an error, the block will fail verification with no further processing.
 // WARNING: If you are implementing a custom precompile, beware that evm
 // will not maintain backwards compatibility of this interface and your code should not
 // rely on this. Designed for use only by precompiles that ship with evm.
-=======
-// If implemented, the predicate will be called for each predicate included in the
-// access list of a transaction.
-// PredicateGas will be called while calculating the IntrinsicGas of a transaction
-// causing it to be dropped if the total gas goes above the tx gas limit.
-// VerifyPredicate is used to populate a bit set of predicates verified prior to
-// block execution, which can be accessed via the StateDB during execution.
-// The bitset is stored in the block, so that historical blocks can be re-verified
-// without calling VerifyPredicate.
->>>>>>> 7abb4c64
 type Predicater interface {
 	PredicateGas(predicateBytes []byte) (uint64, error)
 	VerifyPredicate(predicateContext *PredicateContext, predicateBytes []byte) error
