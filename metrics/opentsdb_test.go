--- conflicted
+++ resolved
@@ -46,12 +46,8 @@
 	if err != nil {
 		t.Fatal(err)
 	}
-<<<<<<< HEAD
-	if have, want := w.String(), string(wantB); have != want {
-=======
 	want := strings.ReplaceAll(string(wantB), "\r\n", "\n")
 	if have := w.String(); have != want {
->>>>>>> d3c6ac20
 		t.Errorf("\nhave:\n%v\nwant:\n%v\n", have, want)
 		t.Logf("have vs want:\n%v", findFirstDiffPos(have, want))
 	}
