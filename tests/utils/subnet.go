// Copyright (C) 2019-2022, Ava Labs, Inc. All rights reserved.
// See the file LICENSE for licensing terms.

package utils

import (
	"context"
	"encoding/json"
	"fmt"
	"os"
	"path/filepath"
	"strings"
	"sync"
	"time"

<<<<<<< HEAD
	"github.com/luxdefi/node/api/health"
	"github.com/luxdefi/node/api/info"
	"github.com/luxdefi/node/genesis"
	"github.com/luxdefi/node/ids"
	"github.com/luxdefi/node/vms/secp256k1fx"
	wallet "github.com/luxdefi/node/wallet/subnet/primary"
	"github.com/luxdefi/evm/core"
	"github.com/luxdefi/evm/plugin/evm"
	"github.com/ethereum/go-ethereum/log"
=======
	"github.com/ava-labs/avalanchego/api/health"
	"github.com/ava-labs/avalanchego/api/info"
	"github.com/ava-labs/avalanchego/genesis"
	"github.com/ava-labs/avalanchego/ids"
	"github.com/ava-labs/avalanchego/vms/secp256k1fx"
	wallet "github.com/ava-labs/avalanchego/wallet/subnet/primary"
	"github.com/ava-labs/libevm/log"
	"github.com/ava-labs/subnet-evm/core"
	"github.com/ava-labs/subnet-evm/plugin/evm"
>>>>>>> 7abb4c64
	"github.com/go-cmd/cmd"
	"github.com/onsi/ginkgo/v2"
	"github.com/stretchr/testify/require"
)

type SubnetSuite struct {
	blockchainIDs map[string]string
	lock          sync.RWMutex
}

func (s *SubnetSuite) GetBlockchainID(alias string) string {
	s.lock.RLock()
	defer s.lock.RUnlock()
	return s.blockchainIDs[alias]
}

func (s *SubnetSuite) SetBlockchainIDs(blockchainIDs map[string]string) {
	s.lock.Lock()
	defer s.lock.Unlock()
	s.blockchainIDs = blockchainIDs
}

// CreateSubnetsSuite creates subnets for given [genesisFiles], and registers a before suite that starts a Lux process to use for the e2e tests.
// genesisFiles is a map of test aliases to genesis file paths.
func CreateSubnetsSuite(genesisFiles map[string]string) *SubnetSuite {
<<<<<<< HEAD
	// Keep track of the Lux external bash script, it is null for most
	// processes except the first process that starts Lux
=======
	require := require.New(ginkgo.GinkgoT())

	// Keep track of the AvalancheGo external bash script, it is null for most
	// processes except the first process that starts AvalancheGo
>>>>>>> 7abb4c64
	var startCmd *cmd.Cmd

	// This is used to pass the blockchain IDs from the SynchronizedBeforeSuite() to the tests
	var globalSuite SubnetSuite

	// Our test suite runs in separate processes, ginkgo has
	// SynchronizedBeforeSuite() which runs once, and its return value is passed
	// over to each worker.
	//
	// Here a Lux node instance is started, and subnets are created for
	// each test case. Each test case has its own subnet, therefore all tests
	// can run in parallel without any issue.
	//
<<<<<<< HEAD
	var _ = ginkgo.SynchronizedBeforeSuite(func() []byte {
		ctx, cancel := context.WithTimeout(context.Background(), BootLuxNodeTimeout)
		defer cancel()

		wd, err := os.Getwd()
		gomega.Expect(err).Should(gomega.BeNil())
		log.Info("Starting Lux node", "wd", wd)
=======
	_ = ginkgo.SynchronizedBeforeSuite(func() []byte {
		ctx, cancel := context.WithTimeout(context.Background(), BootAvalancheNodeTimeout)
		defer cancel()

		wd, err := os.Getwd()
		require.NoError(err)
		log.Info("Starting AvalancheGo node", "wd", wd)
>>>>>>> 7abb4c64
		cmd, err := RunCommand("./scripts/run.sh")
		require.NoError(err)
		startCmd = cmd

		// Assumes that startCmd will launch a node with HTTP Port at [utils.DefaultLocalNodeURI]
		healthClient := health.NewClient(DefaultLocalNodeURI)
		healthy, err := health.AwaitReady(ctx, healthClient, HealthCheckTimeout, nil)
<<<<<<< HEAD
		gomega.Expect(err).Should(gomega.BeNil())
		gomega.Expect(healthy).Should(gomega.BeTrue())
		log.Info("Lux node is healthy")
=======
		require.NoError(err)
		require.True(healthy)
		log.Info("AvalancheGo node is healthy")
>>>>>>> 7abb4c64

		blockchainIDs := make(map[string]string)
		for alias, file := range genesisFiles {
			blockchainIDs[alias] = CreateNewSubnet(ctx, file)
		}

		blockchainIDsBytes, err := json.Marshal(blockchainIDs)
		require.NoError(err)
		return blockchainIDsBytes
	}, func(ctx ginkgo.SpecContext, data []byte) {
		blockchainIDs := make(map[string]string)
		err := json.Unmarshal(data, &blockchainIDs)
		require.NoError(err)

		globalSuite.SetBlockchainIDs(blockchainIDs)
	})

	// SynchronizedAfterSuite() takes two functions, the first runs after each test suite is done and the second
	// function is executed once when all the tests are done. This function is used
<<<<<<< HEAD
	// to gracefully shutdown the Lux node.
	var _ = ginkgo.SynchronizedAfterSuite(func() {}, func() {
		gomega.Expect(startCmd).ShouldNot(gomega.BeNil())
		gomega.Expect(startCmd.Stop()).Should(gomega.BeNil())
=======
	// to gracefully shutdown the AvalancheGo node.
	_ = ginkgo.SynchronizedAfterSuite(func() {}, func() {
		require.NotNil(startCmd)
		require.NoError(startCmd.Stop())
>>>>>>> 7abb4c64
	})

	return &globalSuite
}

// CreateNewSubnet creates a new subnet and EVM blockchain with the given genesis file.
// returns the ID of the new created blockchain.
func CreateNewSubnet(ctx context.Context, genesisFilePath string) string {
	require := require.New(ginkgo.GinkgoT())

	kc := secp256k1fx.NewKeychain(genesis.EWOQKey)

	// MakeWallet fetches the available UTXOs owned by [kc] on the network
	// that [LocalAPIURI] is hosting.
<<<<<<< HEAD
	wallet, err := wallet.MakeWallet(ctx, &wallet.WalletConfig{
		URI:          DefaultLocalNodeURI,
		LUXKeychain: kc,
		EthKeychain:  kc,
	})
	gomega.Expect(err).Should(gomega.BeNil())
=======
	wallet, err := wallet.MakeWallet(ctx, DefaultLocalNodeURI, kc, kc, wallet.WalletConfig{})
	require.NoError(err)
>>>>>>> 7abb4c64

	pWallet := wallet.P()

	owner := &secp256k1fx.OutputOwners{
		Threshold: 1,
		Addrs: []ids.ShortID{
			genesis.EWOQKey.PublicKey().Address(),
		},
	}

	wd, err := os.Getwd()
	require.NoError(err)
	log.Info("Reading genesis file", "filePath", genesisFilePath, "wd", wd)
	genesisBytes, err := os.ReadFile(genesisFilePath)
	require.NoError(err)

	log.Info("Creating new subnet")
	createSubnetTx, err := pWallet.IssueCreateSubnetTx(owner)
	require.NoError(err)

	genesis := &core.Genesis{}
	err = json.Unmarshal(genesisBytes, genesis)
	require.NoError(err)

	log.Info("Creating new EVM blockchain", "genesis", genesis)
	createChainTx, err := pWallet.IssueCreateChainTx(
		createSubnetTx.ID(),
		genesisBytes,
		evm.ID,
		nil,
		"testChain",
	)
	require.NoError(err)
	createChainTxID := createChainTx.ID()

	// Confirm the new blockchain is ready by waiting for the readiness endpoint
	infoClient := info.NewClient(DefaultLocalNodeURI)
	bootstrapped, err := info.AwaitBootstrapped(ctx, infoClient, createChainTxID.String(), 2*time.Second)
	require.NoError(err)
	require.True(bootstrapped)

	// Return the blockchainID of the newly created blockchain
	return createChainTxID.String()
}

// GetDefaultChainURI returns the default chain URI for a given blockchainID
func GetDefaultChainURI(blockchainID string) string {
	return fmt.Sprintf("%s/ext/bc/%s/rpc", DefaultLocalNodeURI, blockchainID)
}

// GetFilesAndAliases returns a map of aliases to file paths in given [dir].
func GetFilesAndAliases(dir string) (map[string]string, error) {
	files, err := filepath.Glob(dir)
	if err != nil {
		return nil, err
	}
	aliasesToFiles := make(map[string]string)
	for _, file := range files {
		alias := strings.TrimSuffix(filepath.Base(file), filepath.Ext(file))
		aliasesToFiles[alias] = file
	}
	return aliasesToFiles, nil
}<|MERGE_RESOLUTION|>--- conflicted
+++ resolved
@@ -12,8 +12,6 @@
 	"strings"
 	"sync"
 	"time"
-
-<<<<<<< HEAD
 	"github.com/luxdefi/node/api/health"
 	"github.com/luxdefi/node/api/info"
 	"github.com/luxdefi/node/genesis"
@@ -23,17 +21,6 @@
 	"github.com/luxdefi/evm/core"
 	"github.com/luxdefi/evm/plugin/evm"
 	"github.com/ethereum/go-ethereum/log"
-=======
-	"github.com/ava-labs/avalanchego/api/health"
-	"github.com/ava-labs/avalanchego/api/info"
-	"github.com/ava-labs/avalanchego/genesis"
-	"github.com/ava-labs/avalanchego/ids"
-	"github.com/ava-labs/avalanchego/vms/secp256k1fx"
-	wallet "github.com/ava-labs/avalanchego/wallet/subnet/primary"
-	"github.com/ava-labs/libevm/log"
-	"github.com/ava-labs/subnet-evm/core"
-	"github.com/ava-labs/subnet-evm/plugin/evm"
->>>>>>> 7abb4c64
 	"github.com/go-cmd/cmd"
 	"github.com/onsi/ginkgo/v2"
 	"github.com/stretchr/testify/require"
@@ -59,15 +46,8 @@
 // CreateSubnetsSuite creates subnets for given [genesisFiles], and registers a before suite that starts a Lux process to use for the e2e tests.
 // genesisFiles is a map of test aliases to genesis file paths.
 func CreateSubnetsSuite(genesisFiles map[string]string) *SubnetSuite {
-<<<<<<< HEAD
 	// Keep track of the Lux external bash script, it is null for most
 	// processes except the first process that starts Lux
-=======
-	require := require.New(ginkgo.GinkgoT())
-
-	// Keep track of the AvalancheGo external bash script, it is null for most
-	// processes except the first process that starts AvalancheGo
->>>>>>> 7abb4c64
 	var startCmd *cmd.Cmd
 
 	// This is used to pass the blockchain IDs from the SynchronizedBeforeSuite() to the tests
@@ -81,7 +61,6 @@
 	// each test case. Each test case has its own subnet, therefore all tests
 	// can run in parallel without any issue.
 	//
-<<<<<<< HEAD
 	var _ = ginkgo.SynchronizedBeforeSuite(func() []byte {
 		ctx, cancel := context.WithTimeout(context.Background(), BootLuxNodeTimeout)
 		defer cancel()
@@ -89,15 +68,6 @@
 		wd, err := os.Getwd()
 		gomega.Expect(err).Should(gomega.BeNil())
 		log.Info("Starting Lux node", "wd", wd)
-=======
-	_ = ginkgo.SynchronizedBeforeSuite(func() []byte {
-		ctx, cancel := context.WithTimeout(context.Background(), BootAvalancheNodeTimeout)
-		defer cancel()
-
-		wd, err := os.Getwd()
-		require.NoError(err)
-		log.Info("Starting AvalancheGo node", "wd", wd)
->>>>>>> 7abb4c64
 		cmd, err := RunCommand("./scripts/run.sh")
 		require.NoError(err)
 		startCmd = cmd
@@ -105,15 +75,9 @@
 		// Assumes that startCmd will launch a node with HTTP Port at [utils.DefaultLocalNodeURI]
 		healthClient := health.NewClient(DefaultLocalNodeURI)
 		healthy, err := health.AwaitReady(ctx, healthClient, HealthCheckTimeout, nil)
-<<<<<<< HEAD
 		gomega.Expect(err).Should(gomega.BeNil())
 		gomega.Expect(healthy).Should(gomega.BeTrue())
 		log.Info("Lux node is healthy")
-=======
-		require.NoError(err)
-		require.True(healthy)
-		log.Info("AvalancheGo node is healthy")
->>>>>>> 7abb4c64
 
 		blockchainIDs := make(map[string]string)
 		for alias, file := range genesisFiles {
@@ -133,17 +97,10 @@
 
 	// SynchronizedAfterSuite() takes two functions, the first runs after each test suite is done and the second
 	// function is executed once when all the tests are done. This function is used
-<<<<<<< HEAD
 	// to gracefully shutdown the Lux node.
 	var _ = ginkgo.SynchronizedAfterSuite(func() {}, func() {
 		gomega.Expect(startCmd).ShouldNot(gomega.BeNil())
 		gomega.Expect(startCmd.Stop()).Should(gomega.BeNil())
-=======
-	// to gracefully shutdown the AvalancheGo node.
-	_ = ginkgo.SynchronizedAfterSuite(func() {}, func() {
-		require.NotNil(startCmd)
-		require.NoError(startCmd.Stop())
->>>>>>> 7abb4c64
 	})
 
 	return &globalSuite
@@ -158,17 +115,12 @@
 
 	// MakeWallet fetches the available UTXOs owned by [kc] on the network
 	// that [LocalAPIURI] is hosting.
-<<<<<<< HEAD
 	wallet, err := wallet.MakeWallet(ctx, &wallet.WalletConfig{
 		URI:          DefaultLocalNodeURI,
 		LUXKeychain: kc,
 		EthKeychain:  kc,
 	})
 	gomega.Expect(err).Should(gomega.BeNil())
-=======
-	wallet, err := wallet.MakeWallet(ctx, DefaultLocalNodeURI, kc, kc, wallet.WalletConfig{})
-	require.NoError(err)
->>>>>>> 7abb4c64
 
 	pWallet := wallet.P()
 
