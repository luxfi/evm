// Copyright (C) 2019-2022, Ava Labs, Inc. All rights reserved.
// See the file LICENSE for licensing terms.

package utils

import (
	"context"
	"fmt"
	"os"
	"os/exec"
	"strings"
	"time"

<<<<<<< HEAD
	"github.com/luxdefi/node/api/health"
	"github.com/ethereum/go-ethereum/log"
=======
	"github.com/ava-labs/avalanchego/api/health"
	"github.com/ava-labs/libevm/log"
>>>>>>> 7abb4c64
	"github.com/go-cmd/cmd"
	"github.com/onsi/ginkgo/v2"
	"github.com/stretchr/testify/require"
)

// RunCommand starts the command [bin] with the given [args] and returns the command to the caller
// TODO cmd package mentions we can do this more efficiently with cmd.NewCmdOptions rather than looping
// and calling Status().
func RunCommand(bin string, args ...string) (*cmd.Cmd, error) {
	log.Info("Executing", "cmd", fmt.Sprintf("%s %s", bin, strings.Join(args, " ")))

	curCmd := cmd.NewCmd(bin, args...)
	_ = curCmd.Start()

	// to stream outputs
	ticker := time.NewTicker(10 * time.Millisecond)
	go func() {
		prevLine := ""
		for range ticker.C {
			status := curCmd.Status()
			n := len(status.Stdout)
			if n == 0 {
				continue
			}

			line := status.Stdout[n-1]
			if prevLine != line && line != "" {
				fmt.Println("[streaming output]", line)
			}

			prevLine = line
		}
	}()

	return curCmd, nil
}

func RegisterPingTest() {
	require := require.New(ginkgo.GinkgoT())

	ginkgo.It("ping the network", ginkgo.Label("ping"), func() {
		client := health.NewClient(DefaultLocalNodeURI)
		healthy, err := client.Readiness(context.Background(), nil)
		require.NoError(err)
		require.True(healthy.Healthy)
	})
}

// RegisterNodeRun registers a before suite that starts a Lux process to use for the e2e tests
// and an after suite that stops the Lux process
func RegisterNodeRun() {
<<<<<<< HEAD
	// BeforeSuite starts a Lux process to use for the e2e tests
=======
	require := require.New(ginkgo.GinkgoT())

	// BeforeSuite starts an AvalancheGo process to use for the e2e tests
>>>>>>> 7abb4c64
	var startCmd *cmd.Cmd
	_ = ginkgo.BeforeSuite(func() {
		ctx, cancel := context.WithTimeout(context.Background(), time.Minute)
		defer cancel()

		wd, err := os.Getwd()
<<<<<<< HEAD
		gomega.Expect(err).Should(gomega.BeNil())
		log.Info("Starting Lux node", "wd", wd)
=======
		require.NoError(err)
		log.Info("Starting AvalancheGo node", "wd", wd)
>>>>>>> 7abb4c64
		cmd, err := RunCommand("./scripts/run.sh")
		startCmd = cmd
		require.NoError(err)

		// Assumes that startCmd will launch a node with HTTP Port at [utils.DefaultLocalNodeURI]
		healthClient := health.NewClient(DefaultLocalNodeURI)
		healthy, err := health.AwaitReady(ctx, healthClient, HealthCheckTimeout, nil)
<<<<<<< HEAD
		gomega.Expect(err).Should(gomega.BeNil())
		gomega.Expect(healthy).Should(gomega.BeTrue())
		log.Info("Lux node is healthy")
=======
		require.NoError(err)
		require.True(healthy)
		log.Info("AvalancheGo node is healthy")
>>>>>>> 7abb4c64
	})

	ginkgo.AfterSuite(func() {
		require.NotNil(startCmd)
		require.NoError(startCmd.Stop())
		// TODO add a new node to bootstrap off of the existing node and ensure it can bootstrap all subnets
		// created during the test
	})
}

// RunHardhatTests runs the hardhat tests in the given [testPath] on the blockchain with [blockchainID]
// [execPath] is the path where the test command is executed
func RunHardhatTests(ctx context.Context, blockchainID string, execPath string, testPath string) {
	chainURI := GetDefaultChainURI(blockchainID)
	RunHardhatTestsCustomURI(ctx, chainURI, execPath, testPath)
}

func RunHardhatTestsCustomURI(ctx context.Context, chainURI string, execPath string, testPath string) {
	require := require.New(ginkgo.GinkgoT())

	log.Info(
		"Executing HardHat tests on blockchain",
		"testPath", testPath,
		"ChainURI", chainURI,
	)

	cmd := exec.Command("npx", "hardhat", "test", testPath, "--network", "local")
	cmd.Dir = execPath

	log.Info("Sleeping to wait for test ping", "rpcURI", chainURI)
	err := os.Setenv("RPC_URI", chainURI)
	require.NoError(err)
	log.Info("Running test command", "cmd", cmd.String())

	out, err := cmd.CombinedOutput()
	fmt.Printf("\nCombined output:\n\n%s\n", string(out))
	require.NoError(err)
}<|MERGE_RESOLUTION|>--- conflicted
+++ resolved
@@ -10,14 +10,8 @@
 	"os/exec"
 	"strings"
 	"time"
-
-<<<<<<< HEAD
 	"github.com/luxdefi/node/api/health"
 	"github.com/ethereum/go-ethereum/log"
-=======
-	"github.com/ava-labs/avalanchego/api/health"
-	"github.com/ava-labs/libevm/log"
->>>>>>> 7abb4c64
 	"github.com/go-cmd/cmd"
 	"github.com/onsi/ginkgo/v2"
 	"github.com/stretchr/testify/require"
@@ -69,26 +63,15 @@
 // RegisterNodeRun registers a before suite that starts a Lux process to use for the e2e tests
 // and an after suite that stops the Lux process
 func RegisterNodeRun() {
-<<<<<<< HEAD
 	// BeforeSuite starts a Lux process to use for the e2e tests
-=======
-	require := require.New(ginkgo.GinkgoT())
-
-	// BeforeSuite starts an AvalancheGo process to use for the e2e tests
->>>>>>> 7abb4c64
 	var startCmd *cmd.Cmd
 	_ = ginkgo.BeforeSuite(func() {
 		ctx, cancel := context.WithTimeout(context.Background(), time.Minute)
 		defer cancel()
 
 		wd, err := os.Getwd()
-<<<<<<< HEAD
 		gomega.Expect(err).Should(gomega.BeNil())
 		log.Info("Starting Lux node", "wd", wd)
-=======
-		require.NoError(err)
-		log.Info("Starting AvalancheGo node", "wd", wd)
->>>>>>> 7abb4c64
 		cmd, err := RunCommand("./scripts/run.sh")
 		startCmd = cmd
 		require.NoError(err)
@@ -96,15 +79,9 @@
 		// Assumes that startCmd will launch a node with HTTP Port at [utils.DefaultLocalNodeURI]
 		healthClient := health.NewClient(DefaultLocalNodeURI)
 		healthy, err := health.AwaitReady(ctx, healthClient, HealthCheckTimeout, nil)
-<<<<<<< HEAD
 		gomega.Expect(err).Should(gomega.BeNil())
 		gomega.Expect(healthy).Should(gomega.BeTrue())
 		log.Info("Lux node is healthy")
-=======
-		require.NoError(err)
-		require.True(healthy)
-		log.Info("AvalancheGo node is healthy")
->>>>>>> 7abb4c64
 	})
 
 	ginkgo.AfterSuite(func() {
