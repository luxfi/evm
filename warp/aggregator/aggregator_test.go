--- conflicted
+++ resolved
@@ -7,12 +7,8 @@
 	"context"
 	"errors"
 	"testing"
-
 	"github.com/stretchr/testify/require"
-
 	"go.uber.org/mock/gomock"
-
-<<<<<<< HEAD
 	"github.com/luxdefi/node/ids"
 	"github.com/luxdefi/node/utils/crypto/bls"
 	luxWarp "github.com/luxdefi/node/vms/platformvm/warp"
@@ -23,19 +19,6 @@
 	require.NoError(t, err)
 	pk := bls.PublicFromSecretKey(sk)
 	return sk, &luxWarp.Validator{
-=======
-	"github.com/ava-labs/avalanchego/ids"
-	"github.com/ava-labs/avalanchego/utils/crypto/bls"
-	"github.com/ava-labs/avalanchego/utils/crypto/bls/signer/localsigner"
-	avalancheWarp "github.com/ava-labs/avalanchego/vms/platformvm/warp"
-)
-
-func newValidator(t testing.TB, weight uint64) (bls.Signer, *avalancheWarp.Validator) {
-	sk, err := localsigner.New()
-	require.NoError(t, err)
-	pk := sk.PublicKey()
-	return sk, &avalancheWarp.Validator{
->>>>>>> 7abb4c64
 		PublicKey:      pk,
 		PublicKeyBytes: bls.PublicKeyToCompressedBytes(pk),
 		Weight:         weight,
@@ -57,20 +40,10 @@
 	vdr1sk, vdr1 := newValidator(t, vdrWeight)
 	vdr2sk, vdr2 := newValidator(t, vdrWeight+1)
 	vdr3sk, vdr3 := newValidator(t, vdrWeight-1)
-<<<<<<< HEAD
 	sig1 := bls.Sign(vdr1sk, unsignedMsg.Bytes())
 	sig2 := bls.Sign(vdr2sk, unsignedMsg.Bytes())
 	sig3 := bls.Sign(vdr3sk, unsignedMsg.Bytes())
 	vdrToSig := map[*luxWarp.Validator]*bls.Signature{
-=======
-	sig1, err := vdr1sk.Sign(unsignedMsg.Bytes())
-	require.NoError(t, err)
-	sig2, err := vdr2sk.Sign(unsignedMsg.Bytes())
-	require.NoError(t, err)
-	sig3, err := vdr3sk.Sign(unsignedMsg.Bytes())
-	require.NoError(t, err)
-	vdrToSig := map[*avalancheWarp.Validator]*bls.Signature{
->>>>>>> 7abb4c64
 		vdr1: sig1,
 		vdr2: sig2,
 		vdr3: sig3,
@@ -79,12 +52,8 @@
 	require.NoError(t, err)
 	nonVdrSig, err := nonVdrSk.Sign(unsignedMsg.Bytes())
 	require.NoError(t, err)
-<<<<<<< HEAD
 	nonVdrSig := bls.Sign(nonVdrSk, unsignedMsg.Bytes())
 	vdrs := []*luxWarp.Validator{
-=======
-	vdrs := []*avalancheWarp.Validator{
->>>>>>> 7abb4c64
 		{
 			PublicKey: vdr1.PublicKey,
 			NodeIDs:   []ids.NodeID{nodeID1},
