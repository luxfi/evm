// (c) 2023, Ava Labs, Inc. All rights reserved.
// See the file LICENSE for licensing terms.

package aggregator

import (
	"context"
	"fmt"

<<<<<<< HEAD
	"github.com/luxdefi/evm/params"

	"github.com/ethereum/go-ethereum/log"

	"github.com/luxdefi/node/utils/crypto/bls"
	"github.com/luxdefi/node/utils/set"
	luxWarp "github.com/luxdefi/node/vms/platformvm/warp"
=======
	"github.com/ava-labs/libevm/log"

	"github.com/ava-labs/avalanchego/utils/crypto/bls"
	"github.com/ava-labs/avalanchego/utils/set"
	avalancheWarp "github.com/ava-labs/avalanchego/vms/platformvm/warp"
	"github.com/ava-labs/subnet-evm/precompile/contracts/warp"
>>>>>>> 7abb4c64
)

type AggregateSignatureResult struct {
	// Weight of validators included in the aggregate signature.
	SignatureWeight uint64
	// Total weight of all validators in the subnet.
	TotalWeight uint64
	// The message with the aggregate signature.
	Message *luxWarp.Message
}

type signatureFetchResult struct {
	sig    *bls.Signature
	index  int
	weight uint64
}

// Aggregator requests signatures from validators and
// aggregates them into a single signature.
type Aggregator struct {
	validators  []*luxWarp.Validator
	totalWeight uint64
	client      SignatureGetter
}

// New returns a signature aggregator that will attempt to aggregate signatures from [validators].
func New(client SignatureGetter, validators []*luxWarp.Validator, totalWeight uint64) *Aggregator {
	return &Aggregator{
		client:      client,
		validators:  validators,
		totalWeight: totalWeight,
	}
}

// Returns an aggregate signature over [unsignedMessage].
// The returned signature's weight exceeds the threshold given by [quorumNum].
func (a *Aggregator) AggregateSignatures(ctx context.Context, unsignedMessage *luxWarp.UnsignedMessage, quorumNum uint64) (*AggregateSignatureResult, error) {
	// Create a child context to cancel signature fetching if we reach signature threshold.
	signatureFetchCtx, signatureFetchCancel := context.WithCancel(ctx)
	defer signatureFetchCancel()

	// Fetch signatures from validators concurrently.
	signatureFetchResultChan := make(chan *signatureFetchResult)
	for i, validator := range a.validators {
		var (
			i         = i
			validator = validator
			// TODO: update from a single nodeID to the original slice and use extra nodeIDs as backup.
			nodeID = validator.NodeIDs[0]
		)
		go func() {
			log.Debug("Fetching warp signature",
				"nodeID", nodeID,
				"index", i,
				"msgID", unsignedMessage.ID(),
			)

			signature, err := a.client.GetSignature(signatureFetchCtx, nodeID, unsignedMessage)
			if err != nil {
				log.Debug("Failed to fetch warp signature",
					"nodeID", nodeID,
					"index", i,
					"err", err,
					"msgID", unsignedMessage.ID(),
				)
				signatureFetchResultChan <- nil
				return
			}

			log.Debug("Retrieved warp signature",
				"nodeID", nodeID,
				"msgID", unsignedMessage.ID(),
				"index", i,
			)

			if !bls.Verify(validator.PublicKey, signature, unsignedMessage.Bytes()) {
				log.Debug("Failed to verify warp signature",
					"nodeID", nodeID,
					"index", i,
					"msgID", unsignedMessage.ID(),
				)
				signatureFetchResultChan <- nil
				return
			}

			signatureFetchResultChan <- &signatureFetchResult{
				sig:    signature,
				index:  i,
				weight: validator.Weight,
			}
		}()
	}

	var (
		signatures                = make([]*bls.Signature, 0, len(a.validators))
		signersBitset             = set.NewBits()
		signaturesWeight          = uint64(0)
		signaturesPassedThreshold = false
	)

	for i := 0; i < len(a.validators); i++ {
		signatureFetchResult := <-signatureFetchResultChan
		if signatureFetchResult == nil {
			continue
		}

		signatures = append(signatures, signatureFetchResult.sig)
		signersBitset.Add(signatureFetchResult.index)
		signaturesWeight += signatureFetchResult.weight
		log.Debug("Updated weight",
			"totalWeight", signaturesWeight,
			"addedWeight", signatureFetchResult.weight,
			"msgID", unsignedMessage.ID(),
		)

		// If the signature weight meets the requested threshold, cancel signature fetching
<<<<<<< HEAD
		if err := luxWarp.VerifyWeight(signaturesWeight, a.totalWeight, quorumNum, params.WarpQuorumDenominator); err == nil {
=======
		if err := avalancheWarp.VerifyWeight(signaturesWeight, a.totalWeight, quorumNum, warp.WarpQuorumDenominator); err == nil {
>>>>>>> 7abb4c64
			log.Debug("Verify weight passed, exiting aggregation early",
				"quorumNum", quorumNum,
				"totalWeight", a.totalWeight,
				"signatureWeight", signaturesWeight,
				"msgID", unsignedMessage.ID(),
			)
			signatureFetchCancel()
			signaturesPassedThreshold = true
			break
		}
	}

	// If I failed to fetch sufficient signature stake, return an error
	if !signaturesPassedThreshold {
		return nil, luxWarp.ErrInsufficientWeight
	}

	// Otherwise, return the aggregate signature
	aggregateSignature, err := bls.AggregateSignatures(signatures)
	if err != nil {
		return nil, fmt.Errorf("failed to aggregate BLS signatures: %w", err)
	}

	warpSignature := &luxWarp.BitSetSignature{
		Signers: signersBitset.Bytes(),
	}
	copy(warpSignature.Signature[:], bls.SignatureToBytes(aggregateSignature))

	msg, err := luxWarp.NewMessage(unsignedMessage, warpSignature)
	if err != nil {
		return nil, fmt.Errorf("failed to construct warp message: %w", err)
	}

	return &AggregateSignatureResult{
		Message:         msg,
		SignatureWeight: signaturesWeight,
		TotalWeight:     a.totalWeight,
	}, nil
}<|MERGE_RESOLUTION|>--- conflicted
+++ resolved
@@ -6,23 +6,11 @@
 import (
 	"context"
 	"fmt"
-
-<<<<<<< HEAD
 	"github.com/luxdefi/evm/params"
-
 	"github.com/ethereum/go-ethereum/log"
-
 	"github.com/luxdefi/node/utils/crypto/bls"
 	"github.com/luxdefi/node/utils/set"
 	luxWarp "github.com/luxdefi/node/vms/platformvm/warp"
-=======
-	"github.com/ava-labs/libevm/log"
-
-	"github.com/ava-labs/avalanchego/utils/crypto/bls"
-	"github.com/ava-labs/avalanchego/utils/set"
-	avalancheWarp "github.com/ava-labs/avalanchego/vms/platformvm/warp"
-	"github.com/ava-labs/subnet-evm/precompile/contracts/warp"
->>>>>>> 7abb4c64
 )
 
 type AggregateSignatureResult struct {
@@ -139,11 +127,7 @@
 		)
 
 		// If the signature weight meets the requested threshold, cancel signature fetching
-<<<<<<< HEAD
 		if err := luxWarp.VerifyWeight(signaturesWeight, a.totalWeight, quorumNum, params.WarpQuorumDenominator); err == nil {
-=======
-		if err := avalancheWarp.VerifyWeight(signaturesWeight, a.totalWeight, quorumNum, warp.WarpQuorumDenominator); err == nil {
->>>>>>> 7abb4c64
 			log.Debug("Verify weight passed, exiting aggregation early",
 				"quorumNum", quorumNum,
 				"totalWeight", a.totalWeight,
