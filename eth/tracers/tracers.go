// Copyright 2017 The go-ethereum Authors
// This file is part of the go-ethereum library.
//
// The go-ethereum library is free software: you can redistribute it and/or modify
// it under the terms of the GNU Lesser General Public License as published by
// the Free Software Foundation, either version 3 of the License, or
// (at your option) any later version.
//
// The go-ethereum library is distributed in the hope that it will be useful,
// but WITHOUT ANY WARRANTY; without even the implied warranty of
// MERCHANTABILITY or FITNESS FOR A PARTICULAR PURPOSE. See the
// GNU Lesser General Public License for more details.
//
// You should have received a copy of the GNU Lesser General Public License
// along with the go-ethereum library. If not, see <http://www.gnu.org/licenses/>.

// Package tracers is a manager for transaction tracing engines.
package tracers

import (
<<<<<<< HEAD
	"encoding/json"
	"errors"
	"fmt"
	"math/big"

	"github.com/luxdefi/evm/core/vm"
	"github.com/ethereum/go-ethereum/common"
=======
	ethtracers "github.com/ava-labs/libevm/eth/tracers"
>>>>>>> 7abb4c64
)

// Context contains some contextual infos for a transaction execution that is not
// available from within the EVM object.
type Context = ethtracers.Context

// Tracer interface extends vm.EVMLogger and additionally
// allows collecting the tracing result.
type Tracer = ethtracers.Tracer

// DefaultDirectory is the collection of tracers bundled by default.
var DefaultDirectory = ethtracers.DefaultDirectory

// GetMemoryCopyPadded returns offset + size as a new slice.
// It zero-pads the slice if it extends beyond memory bounds.
var GetMemoryCopyPadded = ethtracers.GetMemoryCopyPadded<|MERGE_RESOLUTION|>--- conflicted
+++ resolved
@@ -18,17 +18,12 @@
 package tracers
 
 import (
-<<<<<<< HEAD
 	"encoding/json"
 	"errors"
 	"fmt"
 	"math/big"
-
 	"github.com/luxdefi/evm/core/vm"
 	"github.com/ethereum/go-ethereum/common"
-=======
-	ethtracers "github.com/ava-labs/libevm/eth/tracers"
->>>>>>> 7abb4c64
 )
 
 // Context contains some contextual infos for a transaction execution that is not
