--- conflicted
+++ resolved
@@ -27,7 +27,6 @@
 package eth
 
 import (
-<<<<<<< HEAD
 	"compress/gzip"
 	"context"
 	"errors"
@@ -36,7 +35,6 @@
 	"os"
 	"strings"
 	"time"
-
 	"github.com/luxdefi/evm/core"
 	"github.com/luxdefi/evm/core/rawdb"
 	"github.com/luxdefi/evm/core/state"
@@ -48,9 +46,6 @@
 	"github.com/ethereum/go-ethereum/common/hexutil"
 	"github.com/ethereum/go-ethereum/log"
 	"github.com/ethereum/go-ethereum/rlp"
-=======
-	"github.com/ava-labs/libevm/common"
->>>>>>> 7abb4c64
 )
 
 // EthereumAPI provides an API to access Ethereum full node-related information.
